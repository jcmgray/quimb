import re
import math
import numbers
import operator
import functools
import itertools

import numpy as np
from autoray import do, reshape, conj

import quimb as qu
from ..utils import progbar as _progbar
from ..utils import oset, partitionby, concatv, partition_all, ensure_dict, LRU
from .tensor_core import (
    get_tags, tags_to_oset, oset_union, tensor_contract,
    PTensor, Tensor, TensorNetwork, rand_uuid,
)
from .tensor_builder import (
    MPS_computational_state, TN_from_sites_computational_state
)
from .tensor_arbgeom import TensorNetworkGenOperator
from .tensor_1d import Dense1D
from . import array_ops as ops

import qiskit 
from math import pi

def _convert_ints_and_floats(x):
    if isinstance(x, str):
        try:
            return int(x)
        except ValueError:
            pass

        try:
            return float(x)
        except ValueError:
            pass

    return x


def _put_registers_last(x):
    # no need to do anything unless parameter (i.e. float) is found last
    if not isinstance(x[-1], float):
        return x

    # swap this last group of floats with the penultimate group of integers
    parts = tuple(partitionby(type, x))
    return tuple(concatv(*parts[:-2], parts[-1], parts[-2]))


def parse_qasm(qasm):
    """Parse qasm from a string.

    Parameters
    ----------
    qasm : str
        The full string of the qasm file.

    Returns
    -------
    circuit_info : dict
        Information about the circuit:

        - circuit_info['n']: the number of qubits
        - circuit_info['n_gates']: the number of gates in total
        - circuit_info['gates']: list[list[str]], list of gates, each of which
          is a list of strings read from a line of the qasm file.
    """

    lines = qasm.split('\n')
    n = int(lines[0])

    # turn into tuples of python types
    gates = [
        tuple(map(_convert_ints_and_floats, line.strip().split(" ")))
        for line in lines[1:] if line
    ]

    # put registers/parameters in standard order and detect if gate round used
    gates = tuple(map(_put_registers_last, gates))
    round_specified = isinstance(gates[0][0], numbers.Integral)

    return {
        'n': n,
        'gates': gates,
        'n_gates': len(gates),
        'round_specified': round_specified,
    }


def parse_open_qasm(qasm, symbol_q):
    """Parse qasm from a string.

    Parameters
    ----------
    qasm : str
        The full string of the qasm file.

    Returns
    -------
    circuit_info : dict
        Information about the circuit:

        - circuit_info['n']: the number of qubits
        - circuit_info['n_gates']: the number of gates in total
        - circuit_info['gates']: list[list[str]], list of gates, each of which
          is a list of strings read from a line of the qasm file.
    """

    lines = qasm.split('\n')

    # turn into tuples of python types
    gates = []
    qubits = []
    for count, line in enumerate(lines):
        if line.startswith("qreg"):
            match = re.findall("\d+", line)
            qubits.append(int(match[0]))
        elif line.startswith(("creg", "include", "measure", "OPENQASM", "barrier", "reset", "if")):
            continue
        elif line.startswith(("gate")):
            print("warnning, gate is not used")
        elif line:
            gates.append(tuple(map(_convert_ints_and_floats, line.strip().split(" "))))

    n = int(sum(qubits))
    gate_f = []
    for i in gates:
            gate, q = i
            q_l = []
            parameter_l = []
            gate_l = []
            gate_symbol = gate.split("(")[0]
            
            gate_l.append(gate_symbol)
            match = re.findall(symbol_q+"\d+", q)
            if match:
                match = [int(i.replace(symbol_q, '')) for i in match]
                q_l = match  
            match = re.findall('\(.*?\)', gate)
            

            if match:
                match = [i.replace('(', '').replace(')', '') for i in match]
                if "," in match[0]:
                    n_float = match[0].split(",")
                    parameter_l = [float(i) for i in n_float] 
                else:
                    match = [float(eval(i)) for i in match]
                    parameter_l = match
        
            zip_all = (*gate_l, *parameter_l, *q_l)
            gate_f.append(zip_all)

    round_specified = isinstance(gates[0][0], numbers.Integral)
    return {
        'n': n,
        'gates': tuple(gate_f),
        'n_gates': len(gate_f),
        'round_specified': round_specified,
    }


def parse_qasm_file(fname, **kwargs):
    """Parse a qasm file.
    """
    return parse_qasm(open(fname).read(), **kwargs)


def parse_qasm_url(url, **kwargs):
    """Parse a qasm url.
    """
    from urllib import request
    return parse_qasm(request.urlopen(url).read().decode(), **kwargs)


# -------------------------- noisy channel ---------------------------- #

def QD_CHANN_OQ(e=[1.-0.5, 0.5/3., 0.5/3, 0.5/3.]):
    II = qu.pauli('I') & qu.pauli('I')
    XX = qu.pauli('X') & qu.pauli('X')
    YY = qu.pauli('Y') & qu.pauli('Y').conj()
    ZZ = qu.pauli('Z') & qu.pauli('Z')
    Super_opt = e[0] * II + e[1]*XX + e[2] * ZZ + e[3]*YY
    return Super_opt.reshape(2, 2, 2, 2)


def QD_CHANN_TQ(e=[1-0.5, 0.5/15, 0.5/15, 0.5/15, 0.5/15, 0.5/15,
                0.5/15, 0.5/15, 0.5/15, 0.5/15, 0.5/15, 0.5/15, 0.5/15,
                0.5/15, 0.5/15, 0.5/15]):
    l_term = [
                qu.pauli('I') & qu.pauli('I') & qu.pauli('I') & qu.pauli('I'),       # II \rho II
                qu.pauli('I') & qu.pauli('x') & qu.pauli('I') & qu.pauli('X'),       # IX \rho IX
                qu.pauli('I') & qu.pauli('Z') & qu.pauli('I') & qu.pauli('Z'),       # IZ \rho IZ
                qu.pauli('I') & qu.pauli('Y') & qu.pauli('I') & qu.pauli('Y').conj(), # IY \rho IY

                qu.pauli('X') & qu.pauli('I') & qu.pauli('X') & qu.pauli('I'),        # XI \rho XI
                qu.pauli('X') & qu.pauli('Y') & qu.pauli('X') & qu.pauli('Y').conj(), # XY \rho XY
                qu.pauli('X') & qu.pauli('Z') & qu.pauli('X') & qu.pauli('Z'),        # XZ \rho XZ
                qu.pauli('X') & qu.pauli('X') & qu.pauli('X') & qu.pauli('X'),        # XX \rho XX

                qu.pauli('Y') & qu.pauli('I') & qu.pauli('Y').conj() & qu.pauli('I'),         # YI \rho YI
                qu.pauli('Y') & qu.pauli('Y') & qu.pauli('Y').conj() & qu.pauli('Y').conj(),  # YY \rho YY
                qu.pauli('Y') & qu.pauli('Z') & qu.pauli('Y').conj() & qu.pauli('Z'),         # YZ \rho YZ
                qu.pauli('Y') & qu.pauli('X') & qu.pauli('Y').conj() & qu.pauli('X'),         # YX \rho YX

                qu.pauli('Z') & qu.pauli('I') & qu.pauli('Z') & qu.pauli('I'),        # ZI \rho ZI
                qu.pauli('Z') & qu.pauli('Y') & qu.pauli('Z') & qu.pauli('Y').conj(), # ZY \rho ZY
                qu.pauli('Z') & qu.pauli('Z') & qu.pauli('Z') & qu.pauli('Z'),        # ZZ \rho ZZ
                qu.pauli('Z') & qu.pauli('X') & qu.pauli('Z') & qu.pauli('X')]        # ZX \rho ZX

    Super_opt = l_term[0] * 0.
    for count, i in enumerate(l_term):
        Super_opt += i * e[count]

    return Super_opt.reshape(2, 2, 2, 2, 2, 2, 2, 2)



def apply_Depolarizing(psi, where, e=None,  **gate_opts):
    """Apply an Depolarizing Channel to tensor network wavefunction ``psi ~ rho``.
    """
    if len(where) == 4:
        G = QD_CHANN_TQ(e = e)
        psi.gate_(G, where, tags="depol_two", parametrize=False, contract=False)
    if len(where) == 2:
        G = QD_CHANN_OQ(e = e)
        psi.gate_(G, where, tags="depol_one", parametrize=False, contract=False)



NOISE_FUNCTIONS = {
    # single qubit channel
    'depol': apply_Depolarizing,
}

# -------------------------- core gate functions ---------------------------- #


ALL_GATES = set()
ONE_QUBIT_GATES = set()
TWO_QUBIT_GATES = set()
ALL_PARAM_GATES = set()
ONE_QUBIT_PARAM_GATES = set()
TWO_QUBIT_PARAM_GATES = set()

# the tensor tags to use for each gate (defaults to label)
GATE_TAGS = {}

# the number of qubits a gate acts on
GATE_SIZE = {}

# gates which just require a constant array
CONSTANT_GATES = {}

# gates which are parametrized
PARAM_GATES = {}

# gates which involve a non-array operation such as reindexing only
SPECIAL_GATES = {}


def register_constant_gate(name, G, num_qubits, tag=None):
    if tag is None:
        tag = name
    GATE_TAGS[name] = tag
    CONSTANT_GATES[name] = G
    GATE_SIZE[name] = num_qubits
    if num_qubits == 1:
        ONE_QUBIT_GATES.add(name)
    elif num_qubits == 2:
        TWO_QUBIT_GATES.add(name)
    ALL_GATES.add(name)


def register_param_gate(name, param_fn, num_qubits, tag=None):
    if tag is None:
        tag = name
    GATE_TAGS[name] = tag
    PARAM_GATES[name] = param_fn
    GATE_SIZE[name] = num_qubits
    if num_qubits == 1:
        ONE_QUBIT_GATES.add(name)
        ONE_QUBIT_PARAM_GATES.add(name)
    elif num_qubits == 2:
        TWO_QUBIT_GATES.add(name)
        TWO_QUBIT_PARAM_GATES.add(name)
    ALL_GATES.add(name)
    ALL_PARAM_GATES.add(name)


def register_special_gate(name, fn, num_qubits, tag=None):
    if tag is None:
        tag = name
    GATE_TAGS[name] = tag
    GATE_SIZE[name] = num_qubits
    if num_qubits == 1:
        ONE_QUBIT_GATES.add(name)
    elif num_qubits == 2:
        TWO_QUBIT_GATES.add(name)
    SPECIAL_GATES[name] = fn
    ALL_GATES.add(name)


# constant single qubit gates
register_constant_gate('H', qu.hadamard(), 1)
register_constant_gate('X', qu.pauli('X'), 1)
register_constant_gate('Y', qu.pauli('Y'), 1)
register_constant_gate('Z', qu.pauli('Z'), 1)
register_constant_gate('S', qu.S_gate(), 1)
register_constant_gate('T', qu.T_gate(), 1)
register_constant_gate('X_1_2', qu.Xsqrt(), 1, 'X_1/2')
register_constant_gate('Y_1_2', qu.Ysqrt(), 1, 'Y_1/2')
register_constant_gate('Z_1_2', qu.Zsqrt(), 1, 'Z_1/2')
register_constant_gate('W_1_2', qu.Wsqrt(), 1, 'W_1/2')
register_constant_gate('HZ_1_2', qu.Wsqrt(), 1, 'W_1/2')


# constant two qubit gates
register_constant_gate('CNOT', qu.CNOT(), 2)
register_constant_gate('CX', qu.cX(), 2)
register_constant_gate('CY', qu.cY(), 2)
register_constant_gate('CZ', qu.cZ(), 2)
register_constant_gate('ISWAP', qu.iswap(), 2)
register_constant_gate('IS', qu.iswap(), 2, 'ISWAP')


# single parametrizable gates

def rx_gate_param_gen(params):
    phi = params[0]

    c_re = do('cos', phi / 2)
    c_im = do('imag', c_re)
    c = do('complex', c_re, c_im)

    s_im = -do('sin', phi / 2)
    s_re = do('imag', s_im)
    s = do('complex', s_re, s_im)

    data = [[c, s], [s, c]]
    return ops.asarray(data)


register_param_gate('RX', rx_gate_param_gen, 1)


def apply_Rx_conj(psi, theta, i, parametrize=False, **gate_opts):
    """Apply an X-rotation of ``theta`` to tensor network wavefunction ``psi``.
    """
    mtags = _merge_tags('RX', gate_opts)
    if parametrize:
        G = ops.PArray(rx_gate_param_gen, (theta,))
        G.add_function(conj)
    else:
        G = qu.Rx(float(theta)).conj()
    psi.gate_(G, int(i), tags=mtags, **gate_opts)


def ry_gate_param_gen(params):
    phi = params[0]

    c_re = do('cos', phi / 2)
    c_im = do('imag', c_re)
    c = do('complex', c_re, c_im)

    s_re = do('sin', phi / 2)
    s_im = do('imag', s_re)
    s = do('complex', s_re, s_im)

    data = [[c, -s], [s, c]]
    return ops.asarray(data)


register_param_gate('RY', ry_gate_param_gen, 1)

def apply_Ry_conj(psi, theta, i, parametrize=False, **gate_opts):
    """Apply a Y-rotation of ``theta`` to tensor network wavefunction ``psi``.
    """
    mtags = _merge_tags('RY', gate_opts)
    if parametrize:
        G = ops.PArray(ry_gate_param_gen, (theta,))
        G.add_function(conj)
    else:
        G = qu.Ry(float(theta)).conj()
    psi.gate_(G, int(i), tags=mtags, **gate_opts)



def rz_gate_param_gen(params):
    phi = params[0]

    c_re = do('cos', phi / 2)
    c_im = do('imag', c_re)
    c = do('complex', c_re, c_im)

    s_im = -do('sin', phi / 2)
    s_re = do('imag', s_im)
    s = do('complex', s_re, s_im)

    data = [[c + s, 0], [0, c - s]]
    return ops.asarray(data)


register_param_gate('RZ', rz_gate_param_gen, 1)

def apply_Rz_conj(psi, theta, i, parametrize=False, **gate_opts):
    """Apply a Z-rotation of ``theta`` to tensor network wavefunction ``psi``.
    """
    mtags = _merge_tags('RZ', gate_opts)
    if parametrize:
        G = ops.PArray(rz_gate_param_gen, (theta,))
        G.add_function(conj)
    else:
        G = qu.Rz(float(theta)).conj()
    psi.gate_(G, int(i), tags=mtags, **gate_opts)

def u3_gate_param_gen(params):
    theta, phi, lamda = params[0], params[1], params[2]

    c2_re = do('cos', theta / 2)
    c2_im = do('imag', c2_re)
    c2 = do('complex', c2_re, c2_im)

    s2_re = do('sin', theta / 2)
    s2_im = do('imag', s2_re)
    s2 = do('complex', s2_re, s2_im)

    el_im = lamda
    el_re = do('imag', el_im)
    el = do('exp', do('complex', el_re, el_im))

    ep_im = phi
    ep_re = do('imag', ep_im)
    ep = do('exp', do('complex', ep_re, ep_im))

    elp_im = lamda + phi
    elp_re = do('imag', elp_im)
    elp = do('exp', do('complex', elp_re, elp_im))

    data = [[c2, -el * s2],
            [ep * s2, elp * c2]]
    return ops.asarray(data)


register_param_gate('U3', u3_gate_param_gen, 1)

def apply_U3_conj(psi, theta, phi, lamda, i, parametrize=False, **gate_opts):
    mtags = _merge_tags('U3', gate_opts)
    if parametrize:
        G = ops.PArray(u3_gate_param_gen, (theta, phi, lamda))
        G.add_function(conj)
    else:
        G = qu.U_gate(theta, phi, lamda).conj()
    psi.gate_(G, int(i), tags=mtags, **gate_opts)


def u2_gate_param_gen(params):
    phi, lamda = params[0], params[1]

    c00 = 1

    c01_im = lamda
    c01_re = do('imag', c01_im)
    c01 = - do('exp', do('complex', c01_re, c01_im))

    c10_im = phi
    c10_re = do('imag', c10_im)
    c10 = do('exp', do('complex', c10_re, c10_im))

    c11_im = phi + lamda
    c11_re = do('imag', c11_im)
    c11 = do('exp', do('complex', c11_re, c11_im))

    data = [[c00, c01],
            [c10, c11]]
    return ops.asarray(data) / 2**0.5


register_param_gate('U2', u2_gate_param_gen, 1)



def apply_U2_conj(psi, phi, lamda, i, parametrize=False, **gate_opts):
    mtags = _merge_tags('U2', gate_opts)
    if parametrize:
        G = ops.PArray(u2_gate_param_gen, (phi, lamda))
        G.add_function(conj)
    else:
        G = qu.U_gate(np.pi / 2, phi, lamda).conj()
    psi.gate_(G, int(i), tags=mtags, **gate_opts)


def u1_gate_param_gen(params):
    lamda = params[0]

    c11_im = lamda
    c11_re = do('imag', c11_im)
    c11 = do('exp', do('complex', c11_re, c11_im))

    data = [[1, 0],
            [0, c11]]
    return ops.asarray(data)


register_param_gate('U1', u1_gate_param_gen, 1)

def apply_U1_conj(psi, lamda, i, parametrize=False, **gate_opts):
    mtags = _merge_tags('U1', gate_opts)
    if parametrize:
        G = ops.PArray(u1_gate_param_gen, (lamda,))
        G.add_function(conj)
    else:
        G = qu.U_gate(0.0, 0.0, lamda).conj()
    psi.gate_(G, int(i), tags=mtags, **gate_opts)


# two qubit parametrizable gates

def cu3_param_gen(params):
    U3 = u3_gate_param_gen(params)

    data = [[[[1, 0], [0, 0]],
             [[0, 1], [0, 0]]],
            [[[0, 0], [U3[0, 0], U3[0, 1]]],
             [[0, 0], [U3[1, 0], U3[1, 1]]]]]

    return ops.asarray(data)


register_param_gate('CU3', cu3_param_gen, 2)


def apply_cu3_conj(psi, theta, phi, lamda, i, j, parametrize=False, **gate_opts):
    mtags = _merge_tags('CU3', gate_opts)
    if parametrize:
        G = ops.PArray(cu3_param_gen, (theta, phi, lamda))
        G.add_function(conj)
    else:
        G = cu3(theta, phi, lamda).conj
    psi.gate_(G, (int(i), int(j)), tags=mtags, **gate_opts)


def cu2_param_gen(params):
    U2 = u2_gate_param_gen(params)

    data = [[[[1, 0], [0, 0]],
             [[0, 1], [0, 0]]],
            [[[0, 0], [U2[0, 0], U2[0, 1]]],
             [[0, 0], [U2[1, 0], U2[1, 1]]]]]

    return ops.asarray(data)


register_param_gate('CU2', cu2_param_gen, 2)


def apply_cu2_conj(psi, phi, lamda, i, j, parametrize=False, **gate_opts):
    mtags = _merge_tags('CU2', gate_opts)
    if parametrize:
        G = ops.PArray(cu2_param_gen, (phi, lamda))
        G.add_function(conj)
    else:
        G = cu2(phi, lamda).conj()
    psi.gate_(G, (int(i), int(j)), tags=mtags, **gate_opts)

def cu1_param_gen(params):
    lamda = params[0]

    c11_im = lamda
    c11_re = do('imag', c11_im)
    c11 = do('exp', do('complex', c11_re, c11_im))

    data = [[[[1, 0], [0, 0]],
             [[0, 1], [0, 0]]],
            [[[0, 0], [1, 0]],
             [[0, 0], [0, c11]]]]

    return ops.asarray(data)


register_param_gate('CU1', cu1_param_gen, 2)


def apply_cu1_conj(psi, lamda, i, j, parametrize=False, **gate_opts):
    mtags = _merge_tags('CU1', gate_opts)
    if parametrize:
        G = ops.PArray(cu1_param_gen, (lamda,))
        G.add_function(conj)
    else:
        G = cu1(lamda).conj()
    psi.gate_(G, (int(i), int(j)), tags=mtags, **gate_opts)



def fsim_param_gen(params):
    theta, phi = params[0], params[1]

    a_re = do('cos', theta)
    a_im = do('imag', a_re)
    a = do('complex', a_re, a_im)

    b_im = -do('sin', theta)
    b_re = do('imag', b_im)
    b = do('complex', b_re, b_im)

    c_im = -phi
    c_re = do('imag', c_im)
    c = do('exp', do('complex', c_re, c_im))

    data = [[[[1, 0], [0, 0]],
             [[0, a], [b, 0]]],
            [[[0, b], [a, 0]],
             [[0, 0], [0, c]]]]

    return ops.asarray(data)


<<<<<<< HEAD
def fsimt_param_gen(params):
    theta = params[0]
    a_re = do('cos', theta)
    a_im = do('imag', a_re)
    a = do('complex', a_re, a_im)

    b_re = do('sin', theta)
    b_im = do('imag', b_re)
    b = do('complex', b_re, b_im)

    data = [[[[1, 0], [0, 0]],
             [[0, a], [b, 0]]],
            [[[0, -b], [a, 0]],
             [[0, 0], [0, 1]]]]

    return do('array', data, like=params)


def apply_fsim(psi, theta, phi, i, j, parametrize=False, **gate_opts):
    mtags = _merge_tags('FSIM', gate_opts)
    if parametrize:
        G = ops.PArray(fsim_param_gen, (theta, phi))
    else:
        G = qu.fsim(theta, phi)
    psi.gate_(G, (int(i), int(j)), tags=mtags, **gate_opts)
=======
register_param_gate('FSIM', fsim_param_gen, 2)
register_param_gate('FS', fsim_param_gen, 2, 'FSIM')
>>>>>>> ffcc3a11



def apply_fsim_conj(psi, theta, phi, i, j, parametrize=False, **gate_opts):
    mtags = _merge_tags('FSIM', gate_opts)
    if parametrize:
        G = ops.PArray(fsim_param_gen, (theta, phi))
        G.add_function(conj)
    else:
        G = qu.fsim(theta, phi).conj()
    psi.gate_(G, (int(i), int(j)), tags=mtags, **gate_opts)


def apply_fsimt(psi, theta, i, j, parametrize=False, **gate_opts):
    mtags = _merge_tags('FSIMT', gate_opts)
    if parametrize:
        G = ops.PArray(fsimt_param_gen, (theta,))
    else:
        G = qu.fsimt(theta)
    psi.gate_(G, (int(i), int(j)), tags=mtags, **gate_opts)



def apply_fsimt_conj(psi, theta, i, j, parametrize=False, **gate_opts):
    mtags = _merge_tags('FSIMT', gate_opts)
    if parametrize:
        G = ops.PArray(fsimt_param_gen, (theta,))
        G.add_function(conj)
    else:
        G = qu.fsimt(theta).conj()
    psi.gate_(G, (int(i), int(j)), tags=mtags, **gate_opts)



def fsimg_param_gen(params):
    theta, zeta, chi, gamma, phi = (
        params[0], params[1], params[2], params[3], params[4]
    )

    a11_re = do('cos', theta)
    a11_im = do('imag', a11_re)
    a11 = do('complex', a11_re, a11_im)

    e11_im = -(gamma + zeta)
    e11_re = do('imag', e11_im)
    e11 = do('exp', do('complex', e11_re, e11_im))

    a22_re = do('cos', theta)
    a22_im = do('imag', a22_re)
    a22 = do('complex', a22_re, a22_im)

    e22_im = -(gamma - zeta)
    e22_re = do('imag', e22_im)
    e22 = do('exp', do('complex', e22_re, e22_im))

    a21_re = do('sin', theta)
    a21_im = do('imag', a21_re)
    a21 = do('complex', a21_re, a21_im)

    e21_im = -(gamma - chi)
    e21_re = do('imag', e21_im)
    e21 = do('exp', do('complex', e21_re, e21_im))

    a12_re = do('sin', theta)
    a12_im = do('imag', a12_re)
    a12 = do('complex', a12_re, a12_im)

    e12_im = -(gamma + chi)
    e12_re = do('imag', e12_im)
    e12 = do('exp', do('complex', e12_re, e12_im))

    img_re = do('real', -1.j)
    img_im = do('imag', -1.j)
    img = do('complex', img_re, img_im)

    c_im = -(2 * gamma + phi)
    c_re = do('imag', c_im)
    c = do('exp', do('complex', c_re, c_im))

    data = [[[[1, 0], [0, 0]],
             [[0, a11 * e11], [a21 * e21 * img, 0]]],
            [[[0, a12 * e12 * img], [a22 * e22, 0]],
             [[0, 0], [0, c]]]]

    return ops.asarray(data)


register_param_gate('FSIMG', fsimg_param_gen, 2)


def apply_fsimg_conj(
    psi,
    theta, zeta, chi, gamma, phi,
    i, j, parametrize=False, **gate_opts
):

    mtags = _merge_tags('FSIMG', gate_opts)
    if parametrize:
        G = ops.PArray(fsimg_param_gen, (theta, zeta, chi, gamma, phi))
        G.add_function(conj)
    else:
        G = qu.fsimg(theta, zeta, chi, gamma, phi).conj()
    psi.gate_(G, (int(i), int(j)), tags=mtags, **gate_opts)






def rzz_param_gen(params):
    r"""
    The gate describing an Ising interaction evolution, or 'ZZ'-rotation.

    .. math::

        \mathrm{RZZ}(\gamma) = \exp(-i \gamma Z_i Z_j)

    """
    gamma = params[0]

    c00 = c11 = do('complex', do('cos', gamma / 2), -do('sin', gamma / 2))
    c01 = c10 = do('complex', do('cos', gamma / 2), do('sin', gamma / 2))

    data = [[[[c00, 0], [0, 0]],
             [[0, c01], [0, 0]]],
            [[[0, 0], [c10, 0]],
             [[0, 0], [0, c11]]]]

    return ops.asarray(data)


<<<<<<< HEAD
@functools.lru_cache(maxsize=128)
def rzz(gamma):
    r"""
    The gate describing an Ising interaction evolution, or 'ZZ'-rotation.

    .. math::

        \mathrm{RZZ}(\gamma) = \exp(-i (\gamma / 2.) Z_i Z_j)

    """
    return rzz_param_gen(np.array([gamma]))


def apply_rzz(psi, gamma, i, j, parametrize=False, **gate_opts):
    mtags = _merge_tags('RZZ', gate_opts)
    if parametrize:
        G = ops.PArray(rzz_param_gen, (gamma,))
    else:
        G = rzz(float(gamma))
    psi.gate_(G, (int(i), int(j)), tags=mtags, **gate_opts)
=======
register_param_gate('RZZ', rzz_param_gen, 2)
>>>>>>> ffcc3a11


def apply_rzz_conj(psi, gamma, i, j, parametrize=False, **gate_opts):
    mtags = _merge_tags('RZZ', gate_opts)
    if parametrize:
        G = ops.PArray(rzz_param_gen, (gamma,))
        G.add_function(conj)
    else:
        G = rzz(float(gamma)).conj()
    psi.gate_(G, (int(i), int(j)), tags=mtags, **gate_opts)


def su4_gate_param_gen(params):
    """See https://arxiv.org/abs/quant-ph/0308006 - Fig. 7.
    params:
    #     theta1, phi1, lamda1,
    #     theta2, phi2, lamda2,
    #     theta3, phi3, lamda3,
    #     theta4, phi4, lamda4,
    #     t1, t2, t3,
    """

    TA1 = Tensor(u3_gate_param_gen(params[0:3]), ['a1', 'a0'])
    TA2 = Tensor(u3_gate_param_gen(params[3:6]), ['b1', 'b0'])

    cnot = do('array', qu.CNOT().reshape(2, 2, 2, 2),
              like=params, dtype=TA1.data.dtype)

    TNOTC1 = Tensor(cnot, ['b2', 'a2', 'b1', 'a1'])
    TRz1 = Tensor(rz_gate_param_gen(params[12:13]), inds=['a3', 'a2'])
    TRy2 = Tensor(ry_gate_param_gen(params[13:14]), inds=['b3', 'b2'])
    TCNOT2 = Tensor(cnot, ['a5', 'b4', 'a3', 'b3'])
    TRy3 = Tensor(ry_gate_param_gen(params[14:15]), inds=['b5', 'b4'])
    TNOTC3 = Tensor(cnot, ['b6', 'a6', 'b5', 'a5'])
    TA3 = Tensor(u3_gate_param_gen(params[6:9]), ['a7', 'a6'])
    TA4 = Tensor(u3_gate_param_gen(params[9:12]), ['b7', 'b6'])

    return tensor_contract(
        TA1, TA2, TNOTC1,
        TRz1, TRy2, TCNOT2, TRy3,
        TNOTC3, TA3, TA4,
        output_inds=['a7', 'b7'] + ['a0', 'b0'],
        optimize='auto-hq',
    ).data


register_param_gate('SU4', su4_gate_param_gen, 2)


# special non-tensor gates

def apply_swap(psi, i, j, **gate_opts):

    contract = gate_opts.pop('contract', None)
    if contract == 'swap+split':
        gate_opts.pop('propagate_tags', None)
        psi.swap_sites_with_compress_(i, j, **gate_opts)
    else:
<<<<<<< HEAD
        G = su4_gate_param_gen(params)

    psi.gate_(G, (int(i), int(j)), tags=mtags, **gate_opts)


def apply_su4_conj(
    psi,
    theta1, phi1, lamda1,
    theta2, phi2, lamda2,
    theta3, phi3, lamda3,
    theta4, phi4, lamda4,
    t1, t2, t3,
    i, j,
    parametrize=False,
    **gate_opts
):
    """See https://arxiv.org/abs/quant-ph/0308006 - Fig. 7.
    """
    params = (theta1, phi1, lamda1,
              theta2, phi2, lamda2,
              theta3, phi3, lamda3,
              theta4, phi4, lamda4,
              t1, t2, t3,)

    mtags = _merge_tags('SU4', gate_opts)
    if parametrize:
        G = ops.PArray(su4_gate_param_gen, params)
        G.add_function(conj)
    else:
        G = su4_gate_param_gen(params).conj()

    psi.gate_(G, (int(i), int(j)), tags=mtags, **gate_opts)



GATE_FUNCTIONS = {
    # constant single qubit gates
    'H': build_gate_1(qu.hadamard(), tags='H'),
    'H_conj': build_gate_1(qu.hadamard().conj(), tags='H'),
    'X': build_gate_1(qu.pauli('X'), tags='X'),
    'X_conj': build_gate_1(qu.pauli('X').conj(), tags='X'),
    'Y': build_gate_1(qu.pauli('Y'), tags='Y'),
    'Y_conj': build_gate_1(qu.pauli('Y').conj(), tags='Y'),
    'Z': build_gate_1(qu.pauli('Z'), tags='Z'),
    'Z_conj': build_gate_1(qu.pauli('Z').conj(), tags='Z'),
    'S': build_gate_1(qu.S_gate(), tags='S'),
    'S_conj': build_gate_1(qu.S_gate().conj(), tags='S'),
    'T': build_gate_1(qu.T_gate(), tags='T'),
    'T_conj': build_gate_1(qu.T_gate().conj(), tags='T'),
    'X_1_2': build_gate_1(qu.Xsqrt(), tags='X_1/2'),
    'X_1_2_conj': build_gate_1(qu.Xsqrt().conj(), tags='X_1/2'),
    'Y_1_2': build_gate_1(qu.Ysqrt(), tags='Y_1/2'),
    'Y_1_2_conj': build_gate_1(qu.Ysqrt().conj(), tags='Y_1/2'),
    'Z_1_2': build_gate_1(qu.Zsqrt(), tags='Z_1/2'),
    'Z_1_2_conj': build_gate_1(qu.Zsqrt().conj(), tags='Z_1/2'),
    'W_1_2': build_gate_1(qu.Wsqrt(), tags='W_1/2'),
    'W_1_2_conj': build_gate_1(qu.Wsqrt().conj(), tags='W_1/2'),
    'HZ_1_2': build_gate_1(qu.Wsqrt(), tags='W_1/2'),
    'HZ_1_2_conj': build_gate_1(qu.Wsqrt().conj(), tags='W_1/2'),
    # constant two qubit gates
    'CNOT': build_gate_2(qu.CNOT(), tags='CNOT'),
    'CNOT_conj': build_gate_2(qu.CNOT().conj(), tags='CNOT'),
    'CX': build_gate_2(qu.cX(), tags='CX'),
    'CX_conj': build_gate_2(qu.cX().conj(), tags='CX'),
    'CY': build_gate_2(qu.cY(), tags='CY'),
    'CY_conj': build_gate_2(qu.cY().conj(), tags='CY'),
    'CZ': build_gate_2(qu.cZ(), tags='CZ'),
    'CZ_conj': build_gate_2(qu.cZ().conj(), tags='CZ'),
    'IS': build_gate_2(qu.iswap(), tags='ISWAP'),
    'IS_conj': build_gate_2(qu.iswap().conj(), tags='ISWAP'),
    'ISWAP': build_gate_2(qu.iswap(), tags='ISWAP'),
    'ISWAP_conj': build_gate_2(qu.iswap().conj(), tags='ISWAP'),
    # special non-tensor gates
    'IDEN': lambda *args, **kwargs: None,
    'SWAP': apply_swap,
    # single parametrizable gates
    'RX': apply_Rx,
    'RX_conj': apply_Rx_conj,
    'RY': apply_Ry,
    'RY_conj': apply_Ry_conj,
    'RZ': apply_Rz,
    'RZ_conj': apply_Rz_conj,
    'U3': apply_U3,
    'U3_conj': apply_U3_conj,
    'U2': apply_U2,
    'U2_conj': apply_U2_conj,
    'U1': apply_U1,
    'U1_conj': apply_U1_conj,
    # two qubit parametrizable gates
    'CU3': apply_cu3,
    'CU3_conj': apply_cu3_conj,
    'CU2': apply_cu2,
    'CU2_conj': apply_cu2_conj,
    'CU1': apply_cu1,
    'CU1_conj': apply_cu1_conj,
    'FS': apply_fsim,
    'FS_conj': apply_fsim_conj,
    'FSIM': apply_fsim,
    'FSIM_conj': apply_fsim_conj,
    'FSIMT': apply_fsimt,
    'FSIMT_conj': apply_fsimt_conj,
    'FSIMG': apply_fsimg,
    'FSIMG_conj': apply_fsimg_conj,
    'RZZ': apply_rzz,
    'RZZ_conj': apply_rzz_conj,
    'SU4': apply_su4,
    'SU4_conj': apply_su4_conj,
}

ONE_QUBIT_PARAM_GATES = {'RX', 'RY', 'RZ', 'U3', 'U2', 'U1'}
TWO_QUBIT_PARAM_GATES = {
    'CU3', 'CU2', 'CU1', 'FS', 'FSIM', 'FSIMT', 'FSIMG', 'RZZ', 'SU4',
}
TWO_QUBIT_GATES = {'CNOT', 'CX', 'CY', 'CZ', 'IS', 'ISWAP'}
ONE_QUBIT_GATES = {'H', 'X', 'Y', 'Z', 'S', 'T', 'X_1_2', 'Y_1_2', 'Z_1_2', 'W_1_2', 'HZ_1_2'}

ALL_PARAM_GATES = ONE_QUBIT_PARAM_GATES | TWO_QUBIT_PARAM_GATES
=======
        iind, jind = map(psi.site_ind, (int(i), int(j)))
        psi.reindex_({iind: jind, jind: iind})


register_special_gate('SWAP', apply_swap, 2)
register_special_gate('IDEN', lambda *_, **__: None, 1)


@functools.lru_cache(2**15)
def _cached_param_gate_build(fn, params):
    return fn(params)


class Gate:
    """A simple class for storing the details of a gate.

    Parameters
    ----------
    label : str
        The name or 'identifier' of the gate.
    params : Iterable[float]
        The parameters of the gate.
    qubits : Iterable[int]
        Which qubits the gate acts on.
    round : int, optional
        If given, which round or layer the gate is part of.
    parametrize : bool, optional
        Whether the gate will correspond to a parametrized tensor.
    """

    __slots__ = (
        "_label",
        "_params",
        "_qubits",
        "_round",
        "_parametrize",
        "_tag",
        "_special",
        "_constant",
        "_array",
    )

    def __init__(
        self,
        label,
        params,
        qubits,
        round=None,
        parametrize=False,
    ):
        self._label = label.upper()
        self._params = tuple(params)
        self._qubits = tuple(qubits)
        self._round = int(round) if round is not None else round
        self._parametrize = bool(parametrize)

        self._tag = GATE_TAGS[self._label]
        self._special = self._label in SPECIAL_GATES
        self._constant = self._label in CONSTANT_GATES
        if (self._special or self._constant) and self._parametrize:
            raise ValueError(
                f"Cannot parametrize the gate: {self._label}."
            )
        self._array = None

    @classmethod
    def from_raw(cls, U, qubits, round=None):
        new = object.__new__(cls)
        new._label = f'RAW{id(U)}'
        new._params = 'raw'
        new._qubits = tuple(qubits)
        new._round = int(round) if round is not None else round
        new._special = False
        new._parametrize = isinstance(U, ops.PArray)
        new._tag = None
        new._array = U
        return new

    @property
    def label(self):
        return self._label

    @property
    def params(self):
        return self._params

    @property
    def qubits(self):
        return self._qubits

    @property
    def round(self):
        return self._round

    @property
    def special(self):
        return self._special

    @property
    def parametrize(self):
        return self._parametrize

    @property
    def tag(self):
        return self._tag

    def build_array(self):
        """Build the array representation of the gate.
        """
        if self._special:
            # these don't use an array
            raise ValueError(
                f"{self.label} gates have no array to build."
            )

        if self._constant:
            # simply return the constant array
            return CONSTANT_GATES[self._label]

        # build the array
        param_fn = PARAM_GATES[self._label]
        if self._parametrize:
            # either lazily, as tensor will be parametrized
            return ops.PArray(param_fn, self._params)

        # or cached directly into array
        return _cached_param_gate_build(param_fn, self._params)

    @property
    def array(self):
        if self._array is None:
            self._array = self.build_array()
        return self._array

    def __repr__(self):
        return (
            f"<{self.__class__.__name__}(" +
            f"label={self._label}, " +
            f"params={self._params}, " +
            f"qubits={self._qubits}, " +
            (f"round={self._round}" if self._round is not None else "") +
            (
                f", parametrize={self._parametrize})"
                if self._parametrize else ""
            )
            + f")>"
        )
>>>>>>> ffcc3a11


def sample_bitstring_from_prob_ndarray(p):
    """Sample a bitstring from n-dimensional tensor ``p`` of probabilities.

    Examples
    --------

        >>> import numpy as np
        >>> p = np.zeros(shape=(2, 2, 2, 2, 2))
        >>> p[0, 1, 0, 1, 1] = 1.0
        >>> sample_bitstring_from_prob_ndarray(p)
        '01011'
    """
    b = np.random.choice(np.arange(p.size), p=p.flat)
    return f"{b:0>{p.ndim}b}"


def rehearsal_dict(tn, info):
    return {
        'tn': tn,
        'info': info,
        'W': math.log2(info.largest_intermediate),
        'C': math.log10(info.opt_cost / 2),
    }


# --------------------------- main circuit class ---------------------------- #

class Circuit:
    """Class for simulating quantum circuits using tensor networks.

    Parameters
    ----------
    N : int, optional
        The number of qubits.
    psi0 : TensorNetwork1DVector, optional
        The initial state, assumed to be ``|00000....0>`` if not given. The
        state is always copied and the tag ``PSI0`` added.
    gate_opts : dict_like, optional
        Default keyword arguments to supply to each
        :func:`~quimb.tensor.tensor_1d.gate_TN_1D` call during the circuit.
    tags : str or sequence of str, optional
        Tag(s) to add to the initial wavefunction tensors (whether these are
        propagated to the rest of the circuit's tensors depends on
        ``gate_opts``).
    psi0_dtype : str, optional
        Ensure the initial state has this dtype.
    psi0_tag : str, optional
        Ensure the initial state has this tag.
    bra_site_ind_id : str, optional
        Use this to label 'bra' site indices when creating certain (mostly
        internal) intermediate tensor networks.

    Attributes
    ----------
    psi : TensorNetwork1DVector
        The current wavefunction.

    Examples
    --------

    Create 3-qubit GHZ-state:

        >>> qc = qtn.Circuit(3)
        >>> gates = [
                ('H', 0),
                ('H', 1),
                ('CNOT', 1, 2),
                ('CNOT', 0, 2),
                ('H', 0),
                ('H', 1),
                ('H', 2),
            ]
        >>> qc.apply_gates(gates)
        >>> qc.psi
        <TensorNetwork1DVector(tensors=12, indices=14, L=3, max_bond=2)>

        >>> qc.psi.to_dense().round(4)
        qarray([[ 0.7071+0.j],
                [ 0.    +0.j],
                [ 0.    +0.j],
                [-0.    +0.j],
                [-0.    +0.j],
                [ 0.    +0.j],
                [ 0.    +0.j],
                [ 0.7071+0.j]])

        >>> for b in qc.sample(10):
        ...     print(b)
        000
        000
        111
        000
        111
        111
        000
        111
        000
        000
    """

    def __init__(
        self,
        N=None,
        psi0=None,
        rho0=None,
        gate_opts=None,
        tags=None,
        psi0_dtype='complex128',
        psi0_tag='PSI0',
        bra_site_ind_id='b{}',
    ):
<<<<<<< HEAD
        if N is None and psi0 is None:
=======

        if (N is None) and (psi0 is None):
>>>>>>> ffcc3a11
            raise ValueError("You must supply one of `N` or `psi0`.")

        elif psi0 is None:
            print("Hi")
            self.N = N
<<<<<<< HEAD
            self._psi = MPS_computational_state('0' * N, dtype=psi0_dtype)
            self._rho = MPS_computational_state('0' * int(2 * N), dtype=psi0_dtype)
=======
            self._psi = self._init_state(N, dtype=psi0_dtype)
>>>>>>> ffcc3a11

        elif N is None:
            self._psi = psi0.copy()
            self.N = psi0.nsites

        else:
            if N != psi0.nsites:
                raise ValueError("`N` doesn't match `psi0`.")
            self.N = N
            self._psi = psi0.copy()


        if rho0 is None:
            self._rho = MPS_computational_state('0' * int(2 * N), dtype=psi0_dtype)
        else:
            self._rho = MPS_computational_state('0' * int(2 * N), dtype=psi0_dtype)


        self.q_qiskit = []
        for i in range(self.N):
            self.q_qiskit.append(qiskit.QuantumRegister(1, f"q_{i}"))

        self.c_qiskit = []
        for i in range(self.N):
            self.c_qiskit.append(qiskit.ClassicalRegister(1, f"c_{i}"))

        self._psi.add_tag(psi0_tag)
        for count, ele in enumerate(self._psi):
            ele.add_tag(f"Qreg{count}")
            
        for count, ele in enumerate(self._rho):
            ele.add_tag(f"Qreg{count}")

        if tags is not None:
            if isinstance(tags, str):
                tags = (tags,)
            for tag in tags:
                self._psi.add_tag(tag)
                self._rho.add_tag(tag)

        self.gate_opts = ensure_dict(gate_opts)
        self.gate_opts.setdefault('contract', 'auto-split-gate')
        self.gate_opts.setdefault('propagate_tags', 'register')
        self.gates = []

        self._ket_site_ind_id = self._psi.site_ind_id
        self._bra_site_ind_id = bra_site_ind_id

        if self._ket_site_ind_id == self._bra_site_ind_id:
            raise ValueError(
                "The 'ket' and 'bra' site ind ids clash : "
                "'{}' and '{}".format(self._ket_site_ind_id,
                                      self._bra_site_ind_id))

        self.ket_site_ind = self._ket_site_ind_id.format
        self.bra_site_ind = self._bra_site_ind_id.format

        self._sample_n_gates = -1
        self._storage = dict()
        self._sampled_conditionals = dict()

    @classmethod
    def from_open_qasm(cls, qasm, symbol_q, **quantum_circuit_opts):
        """Generate a ``Circuit`` instance from a qasm string.
        """
        info = parse_open_qasm(qasm, symbol_q)
        qc = cls(info['n'], **quantum_circuit_opts)
        qc.apply_gates(info['gates'])
        return qc

    @classmethod
    def from_qasm(cls, qasm, **quantum_circuit_opts):
        """Generate a ``Circuit`` instance from a qasm string.
        """
        info = parse_qasm(qasm)
        qc = cls(info['n'], **quantum_circuit_opts)
        qc.apply_gates(info['gates'])
        return qc

    @classmethod
    def from_qasm_file(cls, fname, **quantum_circuit_opts):
        """Generate a ``Circuit`` instance from a qasm file.
        """
        info = parse_qasm_file(fname)
        qc = cls(info['n'], **quantum_circuit_opts)
        qc.apply_gates(info['gates'])
        return qc

    @classmethod
    def from_qasm_url(cls, url, **quantum_circuit_opts):
        """Generate a ``Circuit`` instance from a qasm url.
        """
        info = parse_qasm_url(url)
        qc = cls(info['n'], **quantum_circuit_opts)
        qc.apply_gates(info['gates'])
        return qc

<<<<<<< HEAD

    def apply_gate_raw(self, U, where, tags=None,
                       gate_round=None, **gate_opts):
        """Apply the raw array ``U`` as a gate on qubits in ``where``. It will
        be assumed to be unitary for the sake of computing reverse lightcones.
        """
        tags = (
            tags_to_oset(tags) |
            tags_to_oset(f'GATE_{len(self.gates)}')
=======
    def _init_state(self, N, dtype='complex128'):
        return TN_from_sites_computational_state(
            site_map={i: '0' for i in range(N)},
            dtype=dtype
>>>>>>> ffcc3a11
        )

    def _apply_gate(self, gate, tags=None, **gate_opts):
        """Apply a ``Gate`` to this ``Circuit``.
        """
        tags = tags_to_oset(tags)
        tags.add(f'GATE_{len(self.gates)}')
        if gate.round is not None:
            tags.add(f'ROUND_{gate.round}')
        if gate.tag is not None:
            tags.add(gate.tag)

        # overide any default gate opts
        opts = {**self.gate_opts, **gate_opts}

<<<<<<< HEAD
    def q_drop(self, psi, q_virtual, q_register):
        q_l_len = []
        q_l = []
        gate_l = [] 
        gate_l_len = []
        for i in q_virtual:
            where = (i, )
            gate, q = self.get_reverse_lightcone_tags_partial(psi, where)
            q_l_len.append(len(q))
            gate_l.append(gate)
            gate_l_len.append(len(gate))
            q_l.append(q)
        # rearrange based on size of qubit needed 
        index_order = sorted(range(len(q_l_len)), key=lambda k: q_l_len[k])
        q_virtual = [q_virtual[i] for i in index_order] 
        gate_l = [gate_l[i] for i in index_order] 
        q_l = [q_l[i] for i in index_order] 
        q_l_len = [q_l_len[i] for i in index_order] 

        l_gate_total = self.partial_gates(psi)
        # print(q_virtual_order, gate_l_len, {*l_gate_total},"\n", {*gate_l[0]})

        if 'PSI0' in psi.tags: 
            tag_slice = oset(l_gate_total)-oset(gate_l[0])
            tag_slice |= oset(['PSI0'])
        else:
            tag_slice = (oset(l_gate_total)-oset(gate_l[0])) - oset(['PSI0'])

        if 'PSI0' in psi.tags:
            tag_partial = oset(gate_l[0])
            tag_partial |= oset(['PSI0'])
        else:
            tag_partial = oset(gate_l[0])-oset(['PSI0'])
            
        # print(  tag_slice, len(tag_slice))
        psi_lc = psi.select(tag_slice, which='any')
        # psi_lc = psi.select_any(tag_slice).view_like_(circ.psi)

        for tid, t in tuple(psi_lc.tensor_map.items()):
            # get all tensors connected to this tensor (incld itself)
            neighbors = oset_union(psi_lc.ind_map[ix] for ix in t.inds)

            # lone tensor not attached to anything - drop it
            # but only if it isn't directly in the ``where`` region
            if (len(neighbors) == 1):
                psi_lc._pop_tensor(tid)

        # print(  tag_slice, len(tag_slice))
        psi_p = psi.select(tag_partial, which='any')
        # psi_lc = psi.select_any(tag_slice).view_like_(circ.psi)

        for tid, t in tuple(psi_p.tensor_map.items()):
            # get all tensors connected to this tensor (incld itself)
            neighbors = oset_union(psi_p.ind_map[ix] for ix in t.inds)

            # lone tensor not attached to anything - drop it
            # but only if it isn't directly in the ``where`` region
            if (len(neighbors) == 1):
                psi_p._pop_tensor(tid)

        Q_reuse = q_virtual.pop(0)
        q_l_register = [i for i in q_l[0] if i in q_register]
        return psi_lc, q_virtual, Q_reuse, tag_slice-oset(['PSI0']), tag_partial-oset(['PSI0']), q_l_len[0], oset(q_l[0]), oset(q_l_register), psi_p

    # the gates exist in psi with format "GATE_{}"
    def partial_gates(self, psi):
        rex = re.compile("GATE_{}".format(r"\d+"))
        return list(filter(rex.match, psi.tags))

    # find register qubits
    def register_qubit_map(self, psi):
        Q_l = []
        if "PSI0" in psi.tags:
            tags = psi.select(["PSI0"]).tags
            rex = re.compile(self.psi.site_tag_id.format(r"\d+"))
            tags_tn = list(filter(rex.match, tags))
            for i in tags_tn:
                temp = re.findall(r'\d+', i)
                res = list(map(int, temp))
                Q_l.append(res[0])
        return Q_l

    # map inds list to corresponding qubits
    def qubit_map(self, psi, inds):
        Q_l = []
        for i in inds:
            tn = [psi.tensor_map[tid] for tid in psi.ind_map[i]]
            rex = re.compile(self.psi.site_tag_id.format(r"\d+"))
            tags_tn = list(filter(rex.match, tn[0].tags))
            temp = re.findall(r'\d+', *tags_tn)
            res = list(map(int, temp))
            Q_l.append(res[0])
        # if duplicate==True:
        #     import collections
        #     Q_l_rep = oset([item for item, count in collections.Counter(Q_l).items() if count > 1])
        #     return oset(Q_l)-Q_l_rep
        # elif duplicate==False:
        return oset(Q_l)

    # map inds list to corresponding qubits
    def qubits_in_light_cone(self, psi):
        ind_open = psi.outer_inds()
        ind_open_virtual = [x for x in ind_open if not x.startswith('k')]
        ind_open_physical = list(oset(ind_open)-oset(ind_open_virtual))
        
        q_virtual = self.qubit_map(psi, ind_open_virtual)
        q_physical = self.qubit_map(psi, ind_open_physical)

        return list(q_virtual), list(q_physical)

    def gate_regs_map(self):
        dic = {}
        for i, gate in enumerate(self.gates):
            if isinstance(gate[-2], numbers.Integral):
                regs = tuple(gate[-2:])
            else:
                regs = tuple(gate[-1:])

            dic.update({f'GATE_{i}': regs})

        return dic

    def gate_params_map(self):
        dic = {}
        for i, gate in enumerate(self.gates):
            if isinstance(gate[-2], numbers.Integral):
                params = tuple(gate[1:len(gate)-2])
            else:
                params = tuple(gate[1:len(gate)-1])

            dic.update({f'GATE_{i}': params})

        return dic

    def gate_id_map(self):
        dic = {}
        for i, gate in enumerate(self.gates):
            dic.update({f'GATE_{i}': gate[0]})

        return dic

    def optimal_qubits(self, psi):
        q_virtual, q_physical = self.qubits_in_light_cone(psi)
        q_total = q_virtual + q_physical
        q_register = self.register_qubit_map(psi)
        tag_slice = self.partial_gates(psi)
        psi = psi*1.0

        # print("Total_gates", len(tag_slice))
        # print(q_virtual, q_physical, q_register, tag_slice)

        tag_step = []
        tag_partial_step = []
        q_step = []
        q_opt_step = []
        q_required_step = []
        q_actual_step = []
        q_register_step = []
        psi_step = []
        psi_p_step = []

        while q_virtual:
            psi_step.append(psi)
            tag_step.append(tag_slice)
            psi, q_virtual, q_reuse, tag_slice, tag_partial, q_required, q_actual, q_register, psi_p = self.q_drop(psi, q_virtual, q_register)
            q_opt_step.append(q_reuse)
            q_required_step.append(q_required)
            psi_p_step.append(psi_p)
            tag_partial_step.append(tag_partial)
            q_actual_step.append(q_actual)
            q_register_step.append(q_register)

            q_virtual, q_physical = self.qubits_in_light_cone(psi)
            q_register = self.register_qubit_map(psi)
        q_opt_f = q_opt_step + [i for i in q_total if i not in q_opt_step] 
        return q_opt_f

    def optimal_reuse_tag(self, psi):
        q_virtual, q_physical = self.qubits_in_light_cone(psi)
        q_register = self.register_qubit_map(psi)
        tag_slice = self.partial_gates(psi)
        psi = psi*1.0

        # print("Total_gates", len(tag_slice))
        # print(q_virtual, q_physical, q_register, tag_slice)

        tag_step = []
        tag_partial_step = []
        q_opt_step = []
        q_required_step = []
        q_actual_step = []
        q_register_step = []
        psi_step = []
        psi_p_step = []

        while q_virtual:
            psi_step.append(psi)
            tag_step.append(tag_slice)
            psi, q_virtual, q_reuse, tag_slice, tag_partial, q_required, q_actual, q_register, psi_p = self.q_drop(psi, q_virtual, q_register)
            q_opt_step.append(q_reuse)
            q_required_step.append(q_required)
            psi_p_step.append(psi_p)
            tag_partial_step.append(tag_partial)
            q_actual_step.append(q_actual)
            q_register_step.append(q_register)

            q_virtual, q_physical = self.qubits_in_light_cone(psi)
            q_register = self.register_qubit_map(psi)

        return tag_partial_step

    def to_qiskit_gates(self, psi=None, optimal=False, q_measure=[], 
                        label_measure="Z", label_ancilla="parity",
                        label_leakage="off"):
        q_virtual, q_physical = self.qubits_in_light_cone(psi)
        q_leakage = []
        if label_leakage == "leakage":
            for i in q_physical:
                q_leakage.append(i)
                if i % 2 == 0 and (i+1) not in q_physical:
                    if (i+1) in q_virtual:
                        q_leakage.append(i+1)
                if (i % 2) == 1 and (i-1) not in q_physical:
                    if (i-1) in q_virtual:
                        q_leakage.append(i-1)
        elif label_leakage == "leakage-all":
            q_total = q_virtual+q_physical
            for i in q_total:
                q_leakage.append(i)


        q_opt = q_virtual+q_physical
        q_l = self.q_qiskit
        c_l = self.c_qiskit
        q_p = [q_l[i] for i in q_virtual] + [q_l[i] for i in q_physical]
        # c_p = [c_l[i] for i in q_physical] + [c_l[i] for i in q_virtual]
        if q_measure and label_ancilla != "parity":
            c_p = [c_l[i] for i in q_measure]
        elif q_measure and label_ancilla == "parity":
            c_p = [c_l[i] for i in q_virtual] + [c_l[i] for i in q_physical]

        if optimal:
            q_opt = self.optimal_qubits(psi)
            q_p = [q_l[i] for i in q_opt]
            if label_ancilla == "parity":
                c_p = [c_l[i] for i in q_opt]
            else:
                c_p = [c_l[i] for i in q_measure]

        qc = qiskit.QuantumCircuit(*q_p, *c_p)
        if label_ancilla == "parity" and label_measure == "X":
            q_ancilla = qiskit.QuantumRegister(1, "q_ancilla")
            c_ancilla = qiskit.ClassicalRegister(1, "c_ancilla")
            qc.add_register(q_ancilla)
            qc.add_register(c_ancilla)

        if label_leakage == "leakage" or label_leakage == "leakage-all":
            q_ancilla_leakage = qiskit.QuantumRegister(len(q_leakage), "q_ancilla_leakage")
            c_ancilla_leakage = qiskit.ClassicalRegister(len(q_leakage), "c_ancilla_leakage")
            qc.add_register(q_ancilla_leakage)
            qc.add_register(c_ancilla_leakage)

        gate_p = self.partial_gates(psi)
        dic_id = self.gate_id_map()
        dic_r = self.gate_regs_map()
        dic_p = self.gate_params_map()

        for i in gate_p:
            # print("gate",i, dic_id[i])
            if dic_id[i] == "CZ":
                t0, t1 = dic_r[i]
                qc.cz(q_l[t0], q_l[t1])
            if dic_id[i] == "H":
                t0, = dic_r[i]
                qc.h(q_l[t0])
            if dic_id[i] == "RZZ":
                t0, t1 = dic_r[i]
                p0,  = dic_p[i]
                qc.rzz(p0, q_l[t0], q_l[t1])
            if dic_id[i] == "RY":
                t0, = dic_r[i]
                p0,  = dic_p[i]
                qc.ry(p0, q_l[t0])
            if dic_id[i] == "RX":
                t0, = dic_r[i]
                p0,  = dic_p[i]
                qc.rx(p0, q_l[t0])
            if dic_id[i] == "RZ":
                t0, = dic_r[i]
                p0,  = dic_p[i]
                qc.rz(p0, q_l[t0])

        if label_measure == "X" and label_ancilla != "parity":
            if q_measure:
                for i in q_measure:
                    qc.h(q_l[i])
        elif label_measure == "X" and label_ancilla == "parity":
            pass
        elif label_measure == "Z" and label_ancilla == "parity":
            pass

        if q_measure and label_ancilla != "parity":
            for i in q_measure:
                qc.measure(q_l[i], c_l[i])
        elif q_measure and label_ancilla == "parity":
            
            if label_measure == "X":
                qc.h(q_ancilla)
                for i in q_measure:
                    qc.cx(q_ancilla, q_l[i])
              
                qc.h(q_ancilla)
                qc.measure(q_ancilla, c_ancilla)

                # if label_leakage == "leakage":
                #     for count, elem in enumerate(q_leakage):
                #         qc.h(q_ancilla_leakage[count])
                #         qc.rzz(math.pi/2, q_ancilla_leakage[count], q_l[elem])
                #         qc.rzz(math.pi/2, q_ancilla_leakage[count], q_l[elem])
                #         qc.h(q_ancilla_leakage[count])
                #         qc.x(q_ancilla_leakage[count])
                #         qc.measure(q_ancilla_leakage[count], c_ancilla_leakage[count])

                if label_leakage == "leakage" or label_leakage == "leakage-all":
                    for count, elem in enumerate(q_leakage):
                        qc.cx(q_l[elem], q_ancilla_leakage[count])
                        qc.x(q_l[elem])
                        qc.cx(q_l[elem], q_ancilla_leakage[count])
                        qc.x(q_l[elem])
                        qc.measure(q_ancilla_leakage[count], c_ancilla_leakage[count])

                for i in q_opt:
                    if i not in q_measure:
                        qc.h(q_l[i])

                for i in range(len(q_p)):
                    qc.measure(q_p[i], c_p[i])

            elif label_measure == "Z":
                for i in q_opt:
                    if i not in q_measure:
                        qc.h(q_l[i])

                for i in range(len(q_p)):
                    qc.measure(q_p[i], c_p[i])

        return qc


    def to_qiskit(self):

        q_l = self.q_qiskit
        #c_l = self.c_qiskit
        #qc = qiskit.QuantumCircuit(*q_l, *c_l)
        qc = qiskit.QuantumCircuit(*q_l)

        gate_p = self.partial_gates(self.psi)
        dic_id = self.gate_id_map()
        dic_r = self.gate_regs_map()
        dic_p = self.gate_params_map()

        for i in gate_p:
            # print("gate",i, dic_id[i])
            if dic_id[i] == "CX":
                t0, t1 = dic_r[i]
                qc.cx(q_l[t0], q_l[t1])
            if dic_id[i] == "CNOT":
                t0, t1 = dic_r[i]
                qc.cx(q_l[t0], q_l[t1])
            if dic_id[i] == "CZ":
                t0, t1 = dic_r[i]
                qc.cz(q_l[t0], q_l[t1])
            if dic_id[i] == "H":
                t0, = dic_r[i]
                qc.h(q_l[t0])
            if dic_id[i] == "RZZ":
                t0, t1 = dic_r[i]
                p0,  = dic_p[i]
                qc.rzz(p0, q_l[t0], q_l[t1])
            if dic_id[i] == "U3":
                t0,  = dic_r[i]
                p0, p1, p2 = dic_p[i]
                qc.u3(p0, p1, p2, q_l[t0])
            if dic_id[i] == "RY":
                t0, = dic_r[i]
                p0,  = dic_p[i]
                qc.ry(p0, q_l[t0])
            if dic_id[i] == "RX":
                t0, = dic_r[i]
                p0,  = dic_p[i]
                qc.rx(p0, q_l[t0])
            if dic_id[i] == "RZ":
                t0, = dic_r[i]
                p0,  = dic_p[i]
                qc.rz(p0, q_l[t0])
            if dic_id[i] == "X":
                t0, = dic_r[i]
                qc.x(q_l[t0])
            if dic_id[i] == "Y":
                t0, = dic_r[i]
                qc.y(q_l[t0])
            if dic_id[i] == "Z":
                t0, = dic_r[i]
                qc.z(q_l[t0])
            if dic_id[i] == "T":
                t0, = dic_r[i]
                qc.t(q_l[t0])

        return qc

    def apply_gate(self, gate_id, *gate_args, noise_id=None, noise_params=None, gate_round=None, 
                   gate_tags=None, **gate_opts):
=======
        if gate.special:
            # these are specified as a general function
            SPECIAL_GATES[gate.label](
                self._psi, *gate.params, *gate.qubits, **opts
            )
        else:
            # apply the gate to the TN!
            self._psi.gate_(gate.array, gate.qubits, tags=tags, **opts)

        # keep track of the gates applied
        self.gates.append(gate)

    def apply_gate(
        self,
        gate_id,
        *gate_args,
        gate_round=None,
        parametrize=False,
        **gate_opts,
    ):
>>>>>>> ffcc3a11
        """Apply a single gate to this tensor network quantum circuit. If
        ``gate_round`` is supplied the tensor(s) added will be tagged with
        ``'ROUND_{gate_round}'``. Alternatively, putting an integer first like
        so::

            circuit.apply_gate(10, 'H', 7)

        Is automatically translated to::

            circuit.apply_gate('H', 7, gate_round=10)

        Parameters
        ----------
        gate_id : str or Gate
            Which type of gate to apply.
        gate_args : list[str]
            The argument to supply to it.
        gate_round : int, optional
            The gate round. If ``gate_id`` is integer-like, will also be taken
            from here, with then ``gate_id, gate_args = gate_args[0],
            gate_args[1:]``.
        gate_opts
            Supplied to the gate function, options here will override the
            default ``gate_opts``.
        """
<<<<<<< HEAD

        # unique tag
        tags = tags_to_oset(f'GATE_{len(self.gates)}')
        if (gate_tags is not None):
            gate_tags = tags_to_oset(gate_tags)
            tags = tags | gate_tags

        # parse which 'round' of gates
        if (gate_round is not None):
            tags.add(f'ROUND_{gate_round}')
        elif isinstance(gate_id, numbers.Integral) or gate_id.isdigit():
=======
        if isinstance(gate_id, Gate):
            # already encapuslated
            self._apply_gate(gate_id, **gate_opts)
            return

        if hasattr(gate_id, 'shape') and not isinstance(gate_id, str):
            # raw gate (numpy strings have a shape - ignore those)
            gate = Gate.from_raw(gate_id, gate_args, gate_round)
            self._apply_gate(gate, **gate_opts)
            return

        # else convert from tuple
        if isinstance(gate_id, numbers.Integral) or gate_id.isdigit():
>>>>>>> ffcc3a11
            # gate round given as first entry of qasm line
            gate_round = gate_id
            gate_id, gate_args = gate_args[0], gate_args[1:]
        nq = GATE_SIZE[gate_id.upper()]
        params, qubits, = gate_args[:-nq], gate_args[-nq:]

<<<<<<< HEAD
        gate_id = gate_id.upper()
        gate_fn = GATE_FUNCTIONS[gate_id]
        gate_fn_dagg = GATE_FUNCTIONS[gate_id+"_conj"]

        # overide any default gate opts
        opts = {**self.gate_opts, **gate_opts}

        # handle parametrize kwarg for non-parametrizable gates
        if ('parametrize' in opts) and (gate_id not in ALL_PARAM_GATES):
            parametrize = opts.pop('parametrize')
            if parametrize:
                msg = f"The gate '{gate_id}' cannot be parametrized."
                raise ValueError(msg)
            # can pop+ignore if False
=======
        gate = Gate(gate_id, params, qubits, gate_round, parametrize)
        self._apply_gate(gate, **gate_opts)
>>>>>>> ffcc3a11

    def apply_gate_raw(
        self,
        U,
        where,
        gate_round=None,
        **gate_opts
    ):
        """Apply the raw array ``U`` as a gate on qubits in ``where``. It will
        be assumed to be unitary for the sake of computing reverse lightcones.
        """
        gate = Gate.from_raw(U, where, gate_round)
        self._apply_gate(gate, **gate_opts)

        all_ONE_QUBIT_GATES = ONE_QUBIT_PARAM_GATES | ONE_QUBIT_GATES
        all_TWO_QUBIT_GATES = TWO_QUBIT_PARAM_GATES | TWO_QUBIT_GATES

        if gate_id in all_ONE_QUBIT_GATES:
            where = [int(gate_args[-1])]
            parameters_ = list(gate_args[:len(gate_args)-len(where)])
            SO = QD_CHANN_OQ(e=[1-0.5, 0.5/3., 0.5/3., 0.5/3])
        if gate_id in all_TWO_QUBIT_GATES:
            where = [int(gate_args[-2]), int(gate_args[-1])]
            parameters_ = list(gate_args[:len(gate_args)-len(where)])
            SO = QD_CHANN_TQ()
        # where = [i  for i in gate_args if isinstance(i, numbers.Integral)]
        # parameters_ = list(gate_args[:len(gate_args)-len(where)])
        
        where_even = [2*i for i in where]
        where_odd = [2*i+1 for i in where]

        gate_fn(self._rho, * parameters_ + where_even, tags=tags, **opts)
        gate_fn_dagg(self._rho, * parameters_ + where_odd, tags=tags, **opts)


        if noise_id:
            noise_fn = NOISE_FUNCTIONS[noise_id]
            noise_fn(self._rho, where_even+where_odd, e = noise_params, **opts)




    def apply_gates(self, gates):
        """Apply a sequence of gates to this tensor network quantum circuit.

        Parameters
        ----------
        gates : list[list[str]]
            The sequence of gates to apply.
        """
        for gate in gates:
            self.apply_gate(*gate, contract=False)

        self._psi.squeeze_()

    def apply_circuit(self, gates):  # pragma: no cover
        import warnings
        msg = ("``apply_circuit`` is deprecated in favour of ``apply_gates``.")
        warnings.warn(msg, DeprecationWarning)
        self.apply_gates(gates)

    def h(self, i, gate_round=None):
        self.apply_gate('H', i, gate_round=gate_round)

    def x(self, i, gate_round=None):
        self.apply_gate('X', i, gate_round=gate_round)

    def y(self, i, gate_round=None):
        self.apply_gate('Y', i, gate_round=gate_round)

    def z(self, i, gate_round=None):
        self.apply_gate('Z', i, gate_round=gate_round)

    def s(self, i, gate_round=None):
        self.apply_gate('S', i, gate_round=gate_round)

    def t(self, i, gate_round=None):
        self.apply_gate('T', i, gate_round=gate_round)

    def x_1_2(self, i, gate_round=None):
        self.apply_gate('X_1_2', i, gate_round=gate_round)

    def y_1_2(self, i, gate_round=None):
        self.apply_gate('Y_1_2', i, gate_round=gate_round)

    def z_1_2(self, i, gate_round=None):
        self.apply_gate('Z_1_2', i, gate_round=gate_round)

    def w_1_2(self, i, gate_round=None):
        self.apply_gate('W_1_2', i, gate_round=gate_round)

    def hz_1_2(self, i, gate_round=None):
        self.apply_gate('HZ_1_2', i, gate_round=gate_round)

    # constant two qubit gates

    def cnot(self, i, j, gate_round=None):
        self.apply_gate('CNOT', i, j, gate_round=gate_round)

    def cx(self, i, j, gate_round=None):
        self.apply_gate('CX', i, j, gate_round=gate_round)

    def cy(self, i, j, gate_round=None):
        self.apply_gate('CY', i, j, gate_round=gate_round)

    def cz(self, i, j, gate_round=None):
        self.apply_gate('CZ', i, j, gate_round=gate_round)

    def iswap(self, i, j, gate_round=None):
        self.apply_gate('ISWAP', i, j)

    # special non-tensor gates

    def iden(self, i, gate_round=None):
        pass

    def swap(self, i, j, gate_round=None):
        self.apply_gate('SWAP', i, j)

    # parametrizable gates

    def rx(self, theta, i, gate_round=None, parametrize=False):
        self.apply_gate('RX', theta, i, gate_round=gate_round,
                        parametrize=parametrize)

    def ry(self, theta, i, gate_round=None, parametrize=False):
        self.apply_gate('RY', theta, i, gate_round=gate_round,
                        parametrize=parametrize)

    def rz(self, theta, i, gate_round=None, parametrize=False):
        self.apply_gate('RZ', theta, i, gate_round=gate_round,
                        parametrize=parametrize)

    def u3(self, theta, phi, lamda, i, gate_round=None, parametrize=False):
        self.apply_gate('U3', theta, phi, lamda, i,
                        gate_round=gate_round, parametrize=parametrize)

    def u2(self, phi, lamda, i, gate_round=None, parametrize=False):
        self.apply_gate('U2', phi, lamda, i,
                        gate_round=gate_round, parametrize=parametrize)

    def u1(self, lamda, i, gate_round=None, parametrize=False):
        self.apply_gate('U1', lamda, i,
                        gate_round=gate_round, parametrize=parametrize)

    def cu3(self, theta, phi, lamda, i, j, gate_round=None, parametrize=False):
        self.apply_gate('CU3', theta, phi, lamda, i, j,
                        gate_round=gate_round, parametrize=parametrize)

    def cu2(self, phi, lamda, i, j, gate_round=None, parametrize=False):
        self.apply_gate('CU2', phi, lamda, i, j,
                        gate_round=gate_round, parametrize=parametrize)

    def cu1(self, lamda, i, j, gate_round=None, parametrize=False):
        self.apply_gate('CU1', lamda, i, j,
                        gate_round=gate_round, parametrize=parametrize)

    def fsim(self, theta, phi, i, j, gate_round=None, parametrize=False):
        self.apply_gate('FSIM', theta, phi, i, j,
                        gate_round=gate_round, parametrize=parametrize)

    def fsimt(self, theta, i, j, gate_round=None, parametrize=False):
        self.apply_gate('FSIMT', theta, i, j,
                        gate_round=gate_round, parametrize=parametrize)

    def fsimg(self, theta, zeta, chi, gamma, phi, i, j,
              gate_round=None, parametrize=False):
        self.apply_gate('FSIMG', theta, zeta, chi, gamma, phi, i, j,
                        gate_round=gate_round, parametrize=parametrize)

    def rzz(self, theta, i, j, gate_round=None, parametrize=False):
        self.apply_gate('RZZ', theta, i, j,
                        gate_round=gate_round, parametrize=parametrize)

    def su4(
        self,
        theta1, phi1, lamda1,
        theta2, phi2, lamda2,
        theta3, phi3, lamda3,
        theta4, phi4, lamda4,
        t1, t2, t3,
        i, j,
        gate_round=None, parametrize=False
    ):
        self.apply_gate(
            'SU4',
            theta1, phi1, lamda1,
            theta2, phi2, lamda2,
            theta3, phi3, lamda3,
            theta4, phi4, lamda4,
            t1, t2, t3,
            i, j,
            gate_round=gate_round, parametrize=parametrize
        )

    @property
    def psi(self):
        """Tensor network representation of the wavefunction.
        """
        # make sure all same dtype and drop singlet dimensions
        psi = self._psi.copy()
        psi.squeeze_()
        psi.astype_(psi.dtype)
        return psi


    @property
    def rho(self):
        """Tensor network representation of the wavefunction.
        """
        # make sure all same dtype and drop singlet dimensions
        rho = self._rho.copy()
        map_k = {f"k{2*i}": f"k{i}" for i in range(self.N)}
        map_b = {f"k{2*i+1}": f"b{i}" for i in range(self.N)}
        print(map_b, map_k,)
        # for i in rho:
        #     print(i)
        rho.reindex_(map_b)
        rho.reindex_(map_k)
        # for i in rho:
        #     print("new", i)

        rho.squeeze_()
        rho.astype_(rho.dtype)
        return rho


    def get_uni(self, transposed=False):
        """Tensor network representation of the unitary operator (i.e. with
        the initial state removed).
        """
        U = self.psi

        if transposed:
            # rename the initial state rand_uuid bonds to 1D site inds
            ixmap = {self.ket_site_ind(i): self.bra_site_ind(i)
                     for i in range(self.N)}
        else:
            ixmap = {}

        # the first `N` tensors should be the tensors of input state
        tids = tuple(U.tensor_map)[:self.N]
        for i, tid in enumerate(tids):
            t = U._pop_tensor(tid)
            old_ix, = t.inds

            if transposed:
                ixmap[old_ix] = f'k{i}'
            else:
                ixmap[old_ix] = f'b{i}'

        U.reindex_(ixmap)
        U.view_as_(
            TensorNetworkGenOperator,
            upper_ind_id=self._ket_site_ind_id,
            lower_ind_id=self._bra_site_ind_id,
        )

        return U

    @property
    def uni(self):
        import warnings
        warnings.warn(
            "In future the tensor network returned by ``circ.uni`` will not "
            "be transposed as it is currently, to match the expectation from "
            "``U = circ.uni.to_dense()`` behaving like ``U @ psi``. You can "
            "retain this behaviour with ``circ.get_uni(transposed=True)``.",
            FutureWarning
        )
        return self.get_uni(transposed=True)

    def get_reverse_lightcone_tags_partial(self, psi, where):
        """Get the tags of gates in this partial circuit corresponding to the 'reverse'
        lightcone propagating backwards from registers in ``where``.

        Parameters
        ----------
        where : int or sequence of int
            The register or register to get the reverse lightcone of.

        Returns
        -------
        tuple[str]
            The sequence of gate tags (``GATE_{i}``, ...) corresponding to the
            lightcone.
        """
        gate_cone = self.partial_gates(psi)
        dic_gate = self.gate_regs_map()

        if isinstance(where, numbers.Integral):
            cone = {where}
        else:
            cone = set(where)

        lightcone_tags = []

        for i, gate in reversed(tuple(enumerate(self.gates))):

            if f"GATE_{i}" in gate_cone:
                if gate[0] == 'IDEN':
                    continue

                if gate[0] == 'SWAP':
                    i, j = gate[1:]
                    i_in_cone = i in cone
                    j_in_cone = j in cone
                    if i_in_cone:
                        cone.add(j)
                    else:
                        cone.discard(j)
                    if j_in_cone:
                        cone.add(i)
                    else:
                        cone.discard(i)
                    continue

                regs = set(dic_gate[f"GATE_{i}"])

                if regs & cone:
                    lightcone_tags.append(f"GATE_{i}")
                    cone |= regs

            # initial state is always part of the lightcone

        lightcone_tags.append('PSI0')
        lightcone_tags.reverse()
        return tuple(lightcone_tags), tuple(cone)

    def get_psi_reverse_lightcone_partial(self, psi, where, keep_psi0=False):
        """Get just the bit of the wavefunction in the reverse lightcone of
        sites in ``where`` - i.e. causally linked.

        Parameters
        ----------
        where : int, or sequence of int
            The sites to propagate the the lightcone back from, supplied to
            :meth:`~quimb.tensor.circuit.Circuit.get_reverse_lightcone_tags`.
        keep_psi0 : bool, optional
            Keep the tensors corresponding to the initial wavefunction
            regardless of whether they are outside of the lightcone.

        Returns
        -------
        psi_lc : TensorNetwork1DVector
        """
        if isinstance(where, numbers.Integral):
            where = (where,)

        # psi = self.psi
        # psi = self.psi
        lightcone_tags_partial, q_partial = self.get_reverse_lightcone_tags_partial(psi, where)
        psi_lc = psi.select_any(lightcone_tags_partial).view_like_(psi)

        if not keep_psi0:
            # these sites are in the lightcone regardless of being alone
            site_inds = set(map(psi.site_ind, where))

            for tid, t in tuple(psi_lc.tensor_map.items()):
                # get all tensors connected to this tensor (incld itself)
                neighbors = oset_union(psi_lc.ind_map[ix] for ix in t.inds)

                # lone tensor not attached to anything - drop it
                # but only if it isn't directly in the ``where`` region
                if (len(neighbors) == 1) and set(t.inds).isdisjoint(site_inds):
                    psi_lc._pop_tensor(tid)

        return psi_lc

    def get_reverse_lightcone_tags(self, where):
        """Get the tags of gates in this circuit corresponding to the 'reverse'
        lightcone propagating backwards from registers in ``where``.

        Parameters
        ----------
        where : int or sequence of int
            The register or register to get the reverse lightcone of.

        Returns
        -------
        tuple[str]
            The sequence of gate tags (``GATE_{i}``, ...) corresponding to the
            lightcone.
        """
        if isinstance(where, numbers.Integral):
            cone = {where}
        else:
            cone = set(where)

        lightcone_tags = []

        for i, gate in reversed(tuple(enumerate(self.gates))):
            if gate.label == 'IDEN':
                continue

            if gate.label == 'SWAP':
                i, j = gate.qubits
                i_in_cone = i in cone
                j_in_cone = j in cone
                if i_in_cone:
                    cone.add(j)
                else:
                    cone.discard(j)
                if j_in_cone:
                    cone.add(i)
                else:
                    cone.discard(i)
                continue

            regs = set(gate.qubits)
            if regs & cone:
                lightcone_tags.append(f"GATE_{i}")
                # lightcone_tags.append(f"Qreg{i}")
                cone |= regs

        # initial state is always part of the lightcone
        cone_l = list(cone)
        for i in cone_l:
            lightcone_tags.append(f"Qreg{i}")
        lightcone_tags.reverse()

        return tuple(lightcone_tags)

    def get_psi_reverse_lightcone(self, where, keep_psi0=False):
        """Get just the bit of the wavefunction in the reverse lightcone of
        sites in ``where`` - i.e. causally linked.

        Parameters
        ----------
        where : int, or sequence of int
            The sites to propagate the the lightcone back from, supplied to
            :meth:`~quimb.tensor.circuit.Circuit.get_reverse_lightcone_tags`.
        keep_psi0 : bool, optional
            Keep the tensors corresponding to the initial wavefunction
            regardless of whether they are outside of the lightcone.

        Returns
        -------
        psi_lc : TensorNetwork1DVector
        """
        if isinstance(where, numbers.Integral):
            where = (where,)

        psi = self.psi
        lightcone_tags = self.get_reverse_lightcone_tags(where)
        psi_lc = psi.select_any(lightcone_tags).view_like_(psi)

        if not keep_psi0:
            # these sites are in the lightcone regardless of being alone
            site_inds = set(map(psi.site_ind, where))

            for tid, t in tuple(psi_lc.tensor_map.items()):
                # get all tensors connected to this tensor (incld itself)
                neighbors = oset_union(psi_lc.ind_map[ix] for ix in t.inds)

                # lone tensor not attached to anything - drop it
                # but only if it isn't directly in the ``where`` region
                if (len(neighbors) == 1) and set(t.inds).isdisjoint(site_inds):
                    psi_lc._pop_tensor(tid)

        return psi_lc

    def _maybe_init_storage(self):
        # clear/create the cache if circuit has changed
        if self._sample_n_gates != len(self.gates):
            self._sample_n_gates = len(self.gates)

            # storage
            self._storage.clear()
            self._sampled_conditionals.clear()
            self._marginal_storage_size = 0

    def _get_sliced_contractor(
        self,
        info,
        target_size,
        arrays,
        overhead_warn=2.0,
    ):
        key = ('sliced_contractor', info.eq, target_size)
        if key in self._storage:
            sc = self._storage[key]
            sc.arrays = arrays
            return sc

        from cotengra import SliceFinder

        sf = SliceFinder(info, target_size=target_size)
        ix_sl, cost_sl = sf.search()

        if cost_sl.overhead > overhead_warn:
            import warnings
            warnings.warn(
                f"Slicing contraction to size {target_size} has introduced"
                f" an FLOPs overhead of {cost_sl.overhead:.2f}x.")

        sc = sf.SlicedContractor(arrays)
        self._storage[key] = sc
        return sc

    def get_psi_simplified(
        self,
        seq='ADCRS',
        atol=1e-12,
        equalize_norms=False
    ):
        """Get the full wavefunction post local tensor network simplification.

        Parameters
        ----------
        seq : str, optional
            Which local tensor network simplifications to perform and in which
            order, see
            :meth:`~quimb.tensor.tensor_core.TensorNetwork.full_simplify`.
        atol : float, optional
            The tolerance with which to compare to zero when applying
            :meth:`~quimb.tensor.tensor_core.TensorNetwork.full_simplify`.
        equalize_norms : bool, optional
            Actively renormalize tensor norms during simplification.

        Returns
        -------
        psi : TensorNetwork1DVector
        """
        self._maybe_init_storage()

        key = ('psi_simplified', seq, atol)
        if key in self._storage:
            return self._storage[key].copy()

        psi = self.psi
        # make sure to keep all outer indices
        output_inds = tuple(map(psi.site_ind, range(self.N)))

        # simplify the state and cache it
        psi.full_simplify_(seq=seq, atol=atol, output_inds=output_inds,
                           equalize_norms=equalize_norms)
        self._storage[key] = psi

        # return a copy so we can modify it inplace
        return psi.copy()

    def get_rdm_lightcone_simplified(
        self,
        where,
        seq='ADCRS',
        atol=1e-12,
        equalize_norms=False,
    ):
        """Get a simplified TN of the norm of the wavefunction, with
        gates outside reverse lightcone of ``where`` cancelled, and physical
        indices within ``where`` preserved so that they can be fixed (sliced)
        or used as output indices.

        Parameters
        ----------
        where : int or sequence of int
            The region assumed to be the target density matrix essentially.
            Supplied to
            :meth:`~quimb.tensor.circuit.Circuit.get_reverse_lightcone_tags`.
        seq : str, optional
            Which local tensor network simplifications to perform and in which
            order, see
            :meth:`~quimb.tensor.tensor_core.TensorNetwork.full_simplify`.
        atol : float, optional
            The tolerance with which to compare to zero when applying
            :meth:`~quimb.tensor.tensor_core.TensorNetwork.full_simplify`.
        equalize_norms : bool, optional
            Actively renormalize tensor norms during simplification.

        Returns
        -------
        TensorNetwork
        """
        key = ('rdm_lightcone_simplified', tuple(sorted(where)), seq, atol)
        if key in self._storage:
            return self._storage[key].copy()

        ket_lc = self.get_psi_reverse_lightcone(where)

        k_inds = tuple(map(self.ket_site_ind, where))
        b_inds = tuple(map(self.bra_site_ind, where))

        bra_lc = ket_lc.conj().reindex(dict(zip(k_inds, b_inds)))
        rho_lc = bra_lc | ket_lc

        # don't want to simplify site indices in region away
        output_inds = b_inds + k_inds

        # # simplify the norm and cache it
        rho_lc.full_simplify_(seq=seq, atol=atol, output_inds=output_inds,
                              equalize_norms=equalize_norms)
        self._storage[key] = rho_lc

        # return a copy so we can modify it inplace
        return rho_lc.copy()

    def amplitude(
        self,
        b,
        optimize='auto-hq',
        simplify_sequence='ADCRS',
        simplify_atol=1e-12,
        simplify_equalize_norms=False,
        backend=None,
        dtype='complex128',
        target_size=None,
        rehearse=False,
    ):
        r"""Get the amplitude coefficient of bitstring ``b``.

        .. math::

            c_b = \langle b | \psi \rangle

        Parameters
        ----------
        b : str or sequence of int
            The bitstring to compute the transition amplitude for.
        optimize : str, optional
            Contraction path optimizer to use for the amplitude, can be
            a reusable path optimizer as only called once (though path won't be
            cached for later use in that case).
        simplify_sequence : str, optional
            Which local tensor network simplifications to perform and in which
            order, see
            :meth:`~quimb.tensor.tensor_core.TensorNetwork.full_simplify`.
        simplify_atol : float, optional
            The tolerance with which to compare to zero when applying
            :meth:`~quimb.tensor.tensor_core.TensorNetwork.full_simplify`.
        simplify_equalize_norms : bool, optional
            Actively renormalize tensor norms during simplification.
        backend : str, optional
            Backend to perform the contraction with, e.g. ``'numpy'``,
            ``'cupy'`` or ``'jax'``. Passed to ``opt_einsum``.
        dtype : str, optional
            Data type to cast the TN to before contraction.
        target_size : None or int, optional
            The largest size of tensor to allow. If specified and any
            contraction involves tensors bigger than this, 'slice' the
            contraction into independent parts and sum them individually.
            Requires ``cotengra`` currently.
        rehearse : bool or "tn", optional
            If ``True``, generate and cache the simplified tensor network and
            contraction path but don't actually perform the contraction.
            Returns a dict with keys ``"tn"`` and ``'info'`` with the tensor
            network that will be contracted and the corresponding contraction
            path if so.
        """
        self._maybe_init_storage()

        if len(b) != self.N:
            raise ValueError(f"Bit-string {b} length does not "
                             f"match number of qubits {self.N}.")

        fs_opts = {
            'seq': simplify_sequence,
            'atol': simplify_atol,
            'equalize_norms': simplify_equalize_norms,
        }

        # get the full wavefunction simplified
        psi_b = self.get_psi_simplified(**fs_opts)

        # fix the output indices to the correct bitstring
        for i, x in zip(range(self.N), b):
            psi_b.isel_({psi_b.site_ind(i): int(x)})

        # perform a final simplification and cast
        psi_b.full_simplify_(**fs_opts)
        psi_b.astype_(dtype)

        if rehearse == "tn":
            return psi_b

        # get the contraction path info
        info = psi_b.contract(
            all, output_inds=(), optimize=optimize, get='path-info'
        )

        if rehearse:
            return rehearsal_dict(psi_b, info)

        if target_size is not None:
            # perform the 'sliced' contraction restricted to ``target_size``
            arrays = tuple(t.data for t in psi_b)
            sc = self._get_sliced_contractor(info, target_size, arrays)
            c_b = sc.contract_all(backend=backend)
        else:
            # perform the full contraction with the path found
            c_b = psi_b.contract(
                all, output_inds=(), optimize=info.path, backend=backend
            )

        return c_b

    def amplitude_rehearse(
        self,
        b='random',
        simplify_sequence='ADCRS',
        simplify_atol=1e-12,
        simplify_equalize_norms=False,
        optimize='auto-hq',
        dtype='complex128',
        rehearse=True,
    ):
        """Perform just the tensor network simplifications and contraction path
        finding associated with computing a single amplitude (caching the
        results) but don't perform the actual contraction.

        Parameters
        ----------
        b : 'random', str or sequence of int
            The bitstring to rehearse computing the transition amplitude for,
            if ``'random'`` (the default) a random bitstring will be used.
        optimize : str, optional
            Contraction path optimizer to use for the marginal, can be
            a reusable path optimizer as only called once (though path won't be
            cached for later use in that case).
        simplify_sequence : str, optional
            Which local tensor network simplifications to perform and in which
            order, see
            :meth:`~quimb.tensor.tensor_core.TensorNetwork.full_simplify`.
        simplify_atol : float, optional
            The tolerance with which to compare to zero when applying
            :meth:`~quimb.tensor.tensor_core.TensorNetwork.full_simplify`.
        simplify_equalize_norms : bool, optional
            Actively renormalize tensor norms during simplification.
        backend : str, optional
            Backend to perform the marginal contraction with, e.g. ``'numpy'``,
            ``'cupy'`` or ``'jax'``. Passed to ``opt_einsum``.
        dtype : str, optional
            Data type to cast the TN to before contraction.

        Returns
        -------
        dict

        """
        if b == 'random':
            import random
            b = [random.choice('01') for _ in range(self.N)]

        return self.amplitude(
            b=b, optimize=optimize, dtype=dtype, rehearse=rehearse,
            simplify_sequence=simplify_sequence,
            simplify_atol=simplify_atol,
            simplify_equalize_norms=simplify_equalize_norms
        )

    amplitude_tn = functools.partialmethod(amplitude_rehearse, rehearse="tn")

    def partial_trace(
        self,
        keep,
        optimize='auto-hq',
        simplify_sequence='ADCRS',
        simplify_atol=1e-12,
        simplify_equalize_norms=False,
        backend=None,
        dtype='complex128',
        target_size=None,
        rehearse=False,
    ):
        r"""Perform the partial trace on the circuit wavefunction, retaining
        only qubits in ``keep``, and making use of reverse lightcone
        cancellation:

        .. math::

            \rho_{\bar{q}} = Tr_{\bar{p}}
            |\psi_{\bar{q}} \rangle \langle \psi_{\bar{q}}|

        Where :math:`\bar{q}` is the set of qubits to keep,
        :math:`\psi_{\bar{q}}` is the circuit wavefunction only with gates in
        the causal cone of this set, and :math:`\bar{p}` is the remaining
        qubits.

        Parameters
        ----------
        keep : int or sequence of int
            The qubit(s) to keep as we trace out the rest.
        optimize : str, optional
            Contraction path optimizer to use for the reduced density matrix,
            can be a custom path optimizer as only called once (though path
            won't be cached for later use in that case).
        simplify_sequence : str, optional
            Which local tensor network simplifications to perform and in which
            order, see
            :meth:`~quimb.tensor.tensor_core.TensorNetwork.full_simplify`.
        simplify_atol : float, optional
            The tolerance with which to compare to zero when applying
            :meth:`~quimb.tensor.tensor_core.TensorNetwork.full_simplify`.
        simplify_equalize_norms : bool, optional
            Actively renormalize tensor norms during simplification.
        backend : str, optional
            Backend to perform the marginal contraction with, e.g. ``'numpy'``,
            ``'cupy'`` or ``'jax'``. Passed to ``opt_einsum``.
        dtype : str, optional
            Data type to cast the TN to before contraction.
        target_size : None or int, optional
            The largest size of tensor to allow. If specified and any
            contraction involves tensors bigger than this, 'slice' the
            contraction into independent parts and sum them individually.
            Requires ``cotengra`` currently.
        rehearse : bool or "tn", optional
            If ``True``, generate and cache the simplified tensor network and
            contraction path but don't actually perform the contraction.
            Returns a dict with keys ``"tn"`` and ``'info'`` with the tensor
            network that will be contracted and the corresponding contraction
            path if so.

        Returns
        -------
        array or dict
        """

        if isinstance(keep, numbers.Integral):
            keep = (keep,)

        output_inds = (tuple(map(self.ket_site_ind, keep)) +
                       tuple(map(self.bra_site_ind, keep)))

        rho = self.get_rdm_lightcone_simplified(
            where=keep, seq=simplify_sequence, atol=simplify_atol,
            equalize_norms=simplify_equalize_norms,
        ).astype_(dtype)

        if rehearse == "tn":
            return rho

        info = rho.contract(
            all,
            output_inds=output_inds,
            optimize=optimize,
            get='path-info'
        )

        if rehearse:
            return rehearsal_dict(rho, info)

        if target_size is not None:
            # perform the 'sliced' contraction restricted to ``target_size``
            arrays = tuple(t.data for t in rho)
            sc = self._get_sliced_contractor(info, target_size, arrays)
            rho_dense = sc.contract_all(backend=backend)
        else:
            # perform the full contraction with the path found
            rho_dense = rho.contract(
                all, output_inds=output_inds,
                optimize=info.path, backend=backend
            ).data

        return ops.reshape(rho_dense, [2**len(keep), 2**len(keep)])

    partial_trace_rehearse = functools.partialmethod(
        partial_trace, rehearse=True)
    partial_trace_tn = functools.partialmethod(
        partial_trace, rehearse="tn")

    def local_expectation(
        self,
        G,
        where,
        optimize='auto-hq',
        simplify_sequence='ADCRS',
        simplify_atol=1e-12,
        simplify_equalize_norms=False,
        backend=None,
        dtype='complex128',
        target_size=None,
        rehearse=False,
    ):
        r"""Compute the a single expectation value of operator ``G``, acting on
        sites ``where``, making use of reverse lightcone cancellation.

        .. math::

            \langle \psi_{\bar{q}} | G_{\bar{q}} | \psi_{\bar{q}} \rangle

        where :math:`\bar{q}` is the set of qubits :math:`G` acts one and
        :math:`\psi_{\bar{q}}` is the circuit wavefunction only with gates in
        the causal cone of this set. If you supply a tuple or list of gates
        then the expectations will be computed simultaneously.

        Parameters
        ----------
        G : array or tuple[array] or list[array]
            The raw operator(s) to find the expectation of.
        where : int or sequence of int
            Which qubits the operator acts on.
        optimize : str, optional
            Contraction path optimizer to use for the local expectation,
            can be a custom path optimizer as only called once (though path
            won't be cached for later use in that case).
        simplify_sequence : str, optional
            Which local tensor network simplifications to perform and in which
            order, see
            :meth:`~quimb.tensor.tensor_core.TensorNetwork.full_simplify`.
        simplify_atol : float, optional
            The tolerance with which to compare to zero when applying
            :meth:`~quimb.tensor.tensor_core.TensorNetwork.full_simplify`.
        simplify_equalize_norms : bool, optional
            Actively renormalize tensor norms during simplification.
        backend : str, optional
            Backend to perform the marginal contraction with, e.g. ``'numpy'``,
            ``'cupy'`` or ``'jax'``. Passed to ``opt_einsum``.
        dtype : str, optional
            Data type to cast the TN to before contraction.
        target_size : None or int, optional
            The largest size of tensor to allow. If specified and any
            contraction involves tensors bigger than this, 'slice' the
            contraction into independent parts and sum them individually.
            Requires ``cotengra`` currently.
        gate_opts : None or dict_like
            Options to use when applying ``G`` to the wavefunction.
        rehearse : bool or "tn", optional
            If ``True``, generate and cache the simplified tensor network and
            contraction path but don't actually perform the contraction.
            Returns a dict with keys ``'tn'`` and ``'info'`` with the tensor
            network that will be contracted and the corresponding contraction
            path if so.

        Returns
        -------
        scalar, tuple[scalar] or dict
        """
        if isinstance(where, numbers.Integral):
            where = (where,)

        fs_opts = {
            'seq': simplify_sequence,
            'atol': simplify_atol,
            'equalize_norms': simplify_equalize_norms,
        }

        rho = self.get_rdm_lightcone_simplified(where=where, **fs_opts)
        k_inds = tuple(self.ket_site_ind(i) for i in where)
        b_inds = tuple(self.bra_site_ind(i) for i in where)

        if isinstance(G, (list, tuple)):
            # if we have multiple expectations create an extra indexed stack
            nG = len(G)
            G_data = do('stack', G)
            G_data = reshape(G_data, (nG,) + (2,) * 2 * len(where))
            output_inds = (rand_uuid(),)
        else:
            G_data = reshape(G, (2,) * 2 * len(where))
            output_inds = ()

        TG = Tensor(data=G_data, inds=output_inds + b_inds + k_inds)

        rhoG = rho | TG

        rhoG.full_simplify_(output_inds=output_inds, **fs_opts)
        rhoG.astype_(dtype)

        if rehearse == "tn":
            return rhoG

        info = rhoG.contract(
            all,
            output_inds=output_inds,
            optimize=optimize,
            get='path-info'
        )

        if rehearse:
            return rehearsal_dict(rhoG, info)

        if target_size is not None:
            # perform the 'sliced' contraction restricted to ``target_size``
            arrays = tuple(t.data for t in rhoG)
            sc = self._get_sliced_contractor(info, target_size, arrays)
            g_ex = sc.contract_all(backend=backend)
        else:
            g_ex = rhoG.contract(all, output_inds=output_inds,
                                 optimize=info.path, backend=backend)

        if isinstance(g_ex, Tensor):
            g_ex = tuple(g_ex.data)

        return g_ex

    local_expectation_rehearse = functools.partialmethod(
        local_expectation, rehearse=True)
    local_expectation_tn = functools.partialmethod(
        local_expectation, rehearse="tn")

    def compute_marginal(
        self,
        where,
        fix=None,
        optimize='auto-hq',
        backend=None,
        dtype='complex64',
        simplify_sequence='ADCRS',
        simplify_atol=1e-6,
        simplify_equalize_norms=True,
        target_size=None,
        rehearse=False,
    ):
        """Compute the probability tensor of qubits in ``where``, given
        possibly fixed qubits in ``fix`` and tracing everything else having
        removed redundant unitary gates.

        Parameters
        ----------
        where : sequence of int
            The qubits to compute the marginal probability distribution of.
        fix : None or dict[int, str], optional
            Measurement results on other qubits to fix.
        optimize : str, optional
            Contraction path optimizer to use for the marginal, can be
            a reusable path optimizer as only called once (though path won't be
            cached for later use in that case).
        backend : str, optional
            Backend to perform the marginal contraction with, e.g. ``'numpy'``,
            ``'cupy'`` or ``'jax'``. Passed to ``opt_einsum``.
        dtype : str, optional
            Data type to cast the TN to before contraction.
        simplify_sequence : str, optional
            Which local tensor network simplifications to perform and in which
            order, see
            :meth:`~quimb.tensor.tensor_core.TensorNetwork.full_simplify`.
        simplify_atol : float, optional
            The tolerance with which to compare to zero when applying
            :meth:`~quimb.tensor.tensor_core.TensorNetwork.full_simplify`.
        simplify_equalize_norms : bool, optional
            Actively renormalize tensor norms during simplification.
        rehearse : bool or "tn", optional
            Whether to perform the marginal contraction or just return the
            associated TN and contraction path information.
        target_size : None or int, optional
            The largest size of tensor to allow. If specified and any
            contraction involves tensors bigger than this, 'slice' the
            contraction into independent parts and sum them individually.
            Requires ``cotengra`` currently.
        """
        self._maybe_init_storage()

        # index trick to contract straight to reduced density matrix diagonal
        # rho_ii -> p_i (i.e. insert a COPY tensor into the norm)
        output_inds = [self.ket_site_ind(i) for i in where]

        fs_opts = {
            'seq': simplify_sequence,
            'atol': simplify_atol,
            'equalize_norms': simplify_equalize_norms,
        }

        # lightcone region is target qubit plus fixed qubits
        region = set(where)
        if fix is not None:
            region |= set(fix)
        region = tuple(sorted(region))

        # have we fixed or are measuring all qubits?
        final_marginal = (len(region) == self.N)

        # these both are cached and produce TN copies
        if final_marginal:
            # won't need to partially trace anything -> just need ket
            nm_lc = self.get_psi_simplified(**fs_opts)
        else:
            # can use lightcone cancellation on partially traced qubits
            nm_lc = self.get_rdm_lightcone_simplified(region, **fs_opts)
            # re-connect the ket and bra indices as taking diagonal
            nm_lc.reindex_({
                self.bra_site_ind(i): self.ket_site_ind(i) for i in region
            })

        if fix:
            # project (slice) fixed tensors with bitstring
            # this severs the indices connecting bra and ket on fixed sites
            nm_lc.isel_({self.ket_site_ind(i): int(b) for i, b in fix.items()})

        # having sliced we can do a final simplify
        nm_lc.full_simplify_(output_inds=output_inds, **fs_opts)

        # for stability with very small probabilities, scale by average prob
        if fix is not None:
            nfact = 2**len(fix)
            if final_marginal:
                nm_lc.multiply_(nfact**0.5, spread_over='all')
            else:
                nm_lc.multiply_(nfact, spread_over='all')

        # cast to desired data type
        nm_lc.astype_(dtype)

        if rehearse == "tn":
            return nm_lc

        # NB. the path isn't *neccesarily* the same each time due to the post
        #     slicing full simplify, however there is also the lower level
        #     contraction path cache if the structure generated *is* the same
        #     so still pretty efficient to just overwrite
        info = nm_lc.contract(
            all, output_inds=output_inds,
            optimize=optimize, get='path-info'
        )

        if rehearse:
            return rehearsal_dict(nm_lc, info)

        if target_size is not None:
            # perform the 'sliced' contraction restricted to ``target_size``
            arrays = tuple(t.data for t in nm_lc)
            sc = self._get_sliced_contractor(info, target_size, arrays)
            p_marginal = abs(sc.contract_all(backend=backend))
        else:
            # perform the full contraction with the path found
            p_marginal = abs(nm_lc.contract(
                all, output_inds=output_inds,
                optimize=info.path, backend=backend
            ).data)

        if final_marginal:
            # we only did half the ket contraction so need to square
            p_marginal = p_marginal**2

        if fix is not None:
            p_marginal = p_marginal / nfact

        return p_marginal

    compute_marginal_rehearse = functools.partialmethod(
        compute_marginal, rehearse=True)
    compute_marginal_tn = functools.partialmethod(
        compute_marginal, rehearse="tn")

    def calc_qubit_ordering(self, qubits=None, method='greedy-lightcone'):
        """Get a order to measure ``qubits`` in, by greedily choosing whichever
        has the smallest reverse lightcone followed by whichever expands this
        lightcone *least*.

        Parameters
        ----------
        qubits : None or sequence of int
            The qubits to generate a lightcone ordering for, if ``None``,
            assume all qubits.

        Returns
        -------
        tuple[int]
            The order to 'measure' qubits in.
        """
        self._maybe_init_storage()

        if qubits is None:
            qubits = tuple(range(self.N))
        else:
            qubits = tuple(sorted(qubits))

        key = ('lightcone_ordering', method, qubits)

        # check the cache first
        if key in self._storage:
            return self._storage[key]

        if method == 'greedy-lightcone':
            cone = set()
            lctgs = {
                i: set(self.get_reverse_lightcone_tags(i))
                for i in qubits
            }

            order = []
            while lctgs:
                # get the next qubit which adds least num gates to lightcone
                next_qubit = min(lctgs, key=lambda i: len(lctgs[i] - cone))
                cone |= lctgs.pop(next_qubit)
                order.append(next_qubit)

        else:
            # use graph distance based hierachical clustering
            psi = self.get_psi_simplified('R')
            qubit_inds = tuple(map(psi.site_ind, qubits))
            tids = psi._get_tids_from_inds(qubit_inds, 'any')
            matcher = re.compile(psi.site_ind_id.format(r'(\d+)'))
            order = []
            for tid in psi.compute_hierarchical_ordering(tids, method=method):
                t = psi.tensor_map[tid]
                for ind in t.inds:
                    for sq in matcher.findall(ind):
                        order.append(int(sq))

        order = self._storage[key] = tuple(order)
        return order

    def _parse_qubits_order(self, qubits=None, order=None):
        """Simply initializes the default of measuring all qubits, and the
        default order, or checks that ``order`` is a permutation of ``qubits``.
        """
        if qubits is None:
            qubits = range(self.N)
        if order is None:
            order = self.calc_qubit_ordering(qubits)
        elif set(qubits) != set(order):
            raise ValueError("``order`` must be a permutation of ``qubits``.")

        return qubits, order

    def _group_order(self, order, group_size=1):
        """Take the qubit ordering ``order`` and batch it in groups of size
        ``group_size``, sorting the qubits (for caching reasons) within each
        group.
        """
        return tuple(
            tuple(sorted(g))
            for g in partition_all(group_size, order)
        )

    def sample(
        self,
        C,
        qubits=None,
        order=None,
        group_size=1,
        max_marginal_storage=2**20,
        seed=None,
        optimize='auto-hq',
        backend=None,
        dtype='complex64',
        simplify_sequence='ADCRS',
        simplify_atol=1e-6,
        simplify_equalize_norms=False,
        target_size=None,
    ):
        r"""Sample the circuit given by ``gates``, ``C`` times, using lightcone
        cancelling and caching marginal distribution results. This is a
        generator. This proceeds as a chain of marginal computations.

        Assuming we have ``group_size=1``, and some ordering of the qubits,
        :math:`\{q_0, q_1, q_2, q_3, \ldots\}` we first compute:

        .. math::

            p(q_0) = \mathrm{diag} \mathrm{Tr}_{1, 2, 3,\ldots}
            | \psi_{0} \rangle \langle \psi_{0} |

        I.e. simply the probability distribution on a single qubit, conditioned
        on nothing. The subscript on :math:`\psi` refers to the fact that we
        only need gates from the causal cone of qubit 0.
        From this we can sample an outcome, either 0 or 1, if we
        call this :math:`r_0` we can then move on to the next marginal:

        .. math::

            p(q_1 | r_0) = \mathrm{diag} \mathrm{Tr}_{2, 3,\ldots}
            \langle r_0
            | \psi_{0, 1} \rangle \langle \psi_{0, 1} |
            r_0 \rangle

        I.e. the probability distribution of the next qubit, given our prior
        result. We can sample from this to get :math:`r_1`. Then we compute:

        .. math::

            p(q_2 | r_0 r_1) = \mathrm{diag} \mathrm{Tr}_{3,\ldots}
            \langle r_0 r_1
            | \psi_{0, 1, 2} \rangle \langle \psi_{0, 1, 2} |
            r_0 r_1 \rangle

        Eventually we will reach the 'final marginal', which we can compute as

        .. math::

            |\langle r_0 r_1 r_2 r_3 \ldots | \psi \rangle|^2

        since there is nothing left to trace out.

        Parameters
        ----------
        C : int
            The number of times to sample.
        qubits : None or sequence of int, optional
            Which qubits to measure, defaults (``None``) to all qubits.
        order : None or sequence of int, optional
            Which order to measure the qubits in, defaults (``None``) to an
            order based on greedily expanding the smallest reverse lightcone.
            If specified it should be a permutation of ``qubits``.
        group_size : int, optional
            How many qubits to group together into marginals, the larger this
            is the fewer marginals need to be computed, which can be faster at
            the cost of higher memory. The marginal themselves will each be
            of size ``2**group_size``.
        max_marginal_storage : int, optional
            The total cumulative number of marginal probabilites to cache, once
            this is exceeded caching will be turned off.
        seed : None or int, optional
            A random seed, passed to ``numpy.random.seed`` if given.
        optimize : str, optional
            Contraction path optimizer to use for the marginals, shouldn't be
            a reusable path optimizer as called on many different TNs. Passed
            to :func:`opt_einsum.contract_path`. If you want to use a custom
            path optimizer register it with a name using
            ``opt_einsum.paths.register_path_fn`` after which the paths will be
            cached on name.
        backend : str, optional
            Backend to perform the marginal contraction with, e.g. ``'numpy'``,
            ``'cupy'`` or ``'jax'``. Passed to ``opt_einsum``.
        dtype : str, optional
            Data type to cast the TN to before contraction.
        simplify_sequence : str, optional
            Which local tensor network simplifications to perform and in which
            order, see
            :meth:`~quimb.tensor.tensor_core.TensorNetwork.full_simplify`.
        simplify_atol : float, optional
            The tolerance with which to compare to zero when applying
            :meth:`~quimb.tensor.tensor_core.TensorNetwork.full_simplify`.
        simplify_equalize_norms : bool, optional
            Actively renormalize tensor norms during simplification.
        target_size : None or int, optional
            The largest size of tensor to allow. If specified and any
            contraction involves tensors bigger than this, 'slice' the
            contraction into independent parts and sum them individually.
            Requires ``cotengra`` currently.

        Yields
        ------
        bitstrings : sequence of str
        """
        # init TN norms, contraction paths, and marginals
        self._maybe_init_storage()

        # which qubits and an ordering e.g. (2, 3, 4, 5), (5, 3, 4, 2)
        qubits, order = self._parse_qubits_order(qubits, order)

        # group the ordering e.g. ((5, 3), (4, 2))
        groups = self._group_order(order, group_size)

        if seed is not None:
            np.random.seed(seed)

        result = dict()
        for _ in range(C):
            for where in groups:

                # key - (tuple[int] where, tuple[tuple[int q, str b])
                # value  - marginal probability distribution of `where` given
                #     prior results, as an ndarray
                # e.g. ((2,), ((0, '0'), (1, '0'))): array([1., 0.]), means
                #     prob(qubit2='0')=1 given qubit0='0' and qubit1='0'
                #     prob(qubit2='1')=0 given qubit0='0' and qubit1='0'
                key = (where, tuple(sorted(result.items())))
                if key not in self._sampled_conditionals:
                    # compute p(qs=x | current bitstring)
                    p = self.compute_marginal(
                        where=where,
                        fix=result,
                        optimize=optimize,
                        backend=backend,
                        dtype=dtype,
                        simplify_sequence=simplify_sequence,
                        simplify_atol=simplify_atol,
                        simplify_equalize_norms=simplify_equalize_norms,
                        target_size=target_size,
                    )
                    p = do('to_numpy', p).astype('float64')
                    p /= p.sum()

                    if self._marginal_storage_size <= max_marginal_storage:
                        self._sampled_conditionals[key] = p
                        self._marginal_storage_size += p.size
                else:
                    p = self._sampled_conditionals[key]

                # the sampled bitstring e.g. '1' or '001010101'
                b_where = sample_bitstring_from_prob_ndarray(p)

                # split back into individual qubit results
                for q, b in zip(where, b_where):
                    result[q] = b

            yield "".join(result[i] for i in qubits)
            result.clear()

    def sample_rehearse(
        self,
        qubits=None,
        order=None,
        group_size=1,
        result=None,
        optimize='auto-hq',
        simplify_sequence='ADCRS',
        simplify_atol=1e-6,
        simplify_equalize_norms=False,
        rehearse=True,
        progbar=False,
    ):
        """Perform the preparations and contraction path findings for
        :meth:`~quimb.tensor.circuit.Circuit.sample`, caching various
        intermedidate objects, but don't perform the main contractions.

        Parameters
        ----------
        qubits : None or sequence of int, optional
            Which qubits to measure, defaults (``None``) to all qubits.
        order : None or sequence of int, optional
            Which order to measure the qubits in, defaults (``None``) to an
            order based on greedily expanding the smallest reverse lightcone.
        group_size : int, optional
            How many qubits to group together into marginals, the larger this
            is the fewer marginals need to be computed, which can be faster at
            the cost of higher memory. The marginal's size itself is
            exponential in ``group_size``.
        result : None or dict[int, str], optional
            Explicitly check the computational cost of this result, assumed to
            be all zeros if not given.
        optimize : str, optional
            Contraction path optimizer to use for the marginals, shouldn't be
            a reusable path optimizer as called on many different TNs. Passed
            to :func:`opt_einsum.contract_path`. If you want to use a custom
            path optimizer register it with a name using
            ``opt_einsum.paths.register_path_fn`` after which the paths will be
            cached on name.
        simplify_sequence : str, optional
            Which local tensor network simplifications to perform and in which
            order, see
            :meth:`~quimb.tensor.tensor_core.TensorNetwork.full_simplify`.
        simplify_atol : float, optional
            The tolerance with which to compare to zero when applying
            :meth:`~quimb.tensor.tensor_core.TensorNetwork.full_simplify`.
        simplify_equalize_norms : bool, optional
            Actively renormalize tensor norms during simplification.
        progbar : bool, optional
            Whether to show the progress of finding each contraction path.

        Returns
        -------
        dict[tuple[int], dict]
            One contraction path info object per grouped marginal computation.
            The keys of the dict are the qubits the marginal is computed for,
            the values are a dict containing a representative simplified tensor
            network (key: 'tn') and the main contraction path info
            (key: 'info').
        """
        # init TN norms, contraction paths, and marginals
        self._maybe_init_storage()
        qubits, order = self._parse_qubits_order(qubits, order)
        groups = self._group_order(order, group_size)

        if result is None:
            result = {q: '0' for q in qubits}

        fix = {}
        tns_and_infos = {}

        for where in _progbar(groups, disable=not progbar):
            tns_and_infos[where] = self.compute_marginal(
                where=where,
                fix=fix,
                optimize=optimize,
                simplify_sequence=simplify_sequence,
                simplify_atol=simplify_atol,
                simplify_equalize_norms=simplify_equalize_norms,
                rehearse=rehearse,
            )

            # set the result of qubit ``q`` arbitrarily
            for q in where:
                fix[q] = result[q]

        return tns_and_infos

    sample_tns = functools.partialmethod(sample_rehearse, rehearse="tn")

    def sample_chaotic(
        self,
        C,
        marginal_qubits,
        max_marginal_storage=2**20,
        seed=None,
        optimize='auto-hq',
        backend=None,
        dtype='complex64',
        simplify_sequence='ADCRS',
        simplify_atol=1e-6,
        simplify_equalize_norms=False,
        target_size=None,
    ):
        r"""Sample from this circuit, *assuming* it to be chaotic. Which is to
        say, only compute and sample correctly from the final marginal,
        assuming that the distribution on the other qubits is uniform.
        Given ``marginal_qubits=5`` for instance, for each sample a random
        bit-string :math:`r_0 r_1 r_2 \ldots r_{N - 6}` for the remaining
        :math:`N - 5` qubits will be chosen, then the final marginal will be
        computed as

        .. math::

            p(q_{N-5}q_{N-4}q_{N-3}q_{N-2}q_{N-1}
            | r_0 r_1 r_2 \ldots r_{N-6})
            =
            |\langle r_0 r_1 r_2 \ldots r_{N - 6} | \psi \rangle|^2

        and then sampled from. Note the expression on the right hand side has
        5 open indices here and so is a tensor, however if ``marginal_qubits``
        is not too big then the cost of contracting this is very similar to
        a single amplitude.

        .. note::

            This method *assumes* the circuit is chaotic, if its not, then the
            samples produced will not be an accurate representation of the
            probability distribution.

        Parameters
        ----------
        C : int
            The number of times to sample.
        marginal_qubits : int or sequence of int
            The number of qubits to treat as marginal, or the actual qubits. If
            an int is given then the qubits treated as marginal will be
            ``circuit.calc_qubit_ordering()[:marginal_qubits]``.
        seed : None or int, optional
            A random seed, passed to ``numpy.random.seed`` if given.
        optimize : str, optional
            Contraction path optimizer to use for the marginal, can be
            a reusable path optimizer as only called once (though path won't be
            cached for later use in that case).
        backend : str, optional
            Backend to perform the marginal contraction with, e.g. ``'numpy'``,
            ``'cupy'`` or ``'jax'``. Passed to ``opt_einsum``.
        dtype : str, optional
            Data type to cast the TN to before contraction.
        simplify_sequence : str, optional
            Which local tensor network simplifications to perform and in which
            order, see
            :meth:`~quimb.tensor.tensor_core.TensorNetwork.full_simplify`.
        simplify_atol : float, optional
            The tolerance with which to compare to zero when applying
            :meth:`~quimb.tensor.tensor_core.TensorNetwork.full_simplify`.
        simplify_equalize_norms : bool, optional
            Actively renormalize tensor norms during simplification.
        target_size : None or int, optional
            The largest size of tensor to allow. If specified and any
            contraction involves tensors bigger than this, 'slice' the
            contraction into independent parts and sum them individually.
            Requires ``cotengra`` currently.

        Yields
        ------
        str
        """
        # init TN norms, contraction paths, and marginals
        self._maybe_init_storage()
        qubits = tuple(range(self.N))

        if seed is not None:
            np.random.seed(seed)

        # choose which qubits to treat as marginal - ideally 'towards one side'
        #     to increase contraction efficiency
        if isinstance(marginal_qubits, numbers.Integral):
            marginal_qubits = self.calc_qubit_ordering()[:marginal_qubits]
        where = tuple(sorted(marginal_qubits))

        # we will uniformly sample, and post-select on, the remaining qubits
        fix_qubits = tuple(q for q in qubits if q not in where)

        result = dict()
        for _ in range(C):

            # generate a random bit-string for the fixed qubits
            for q in fix_qubits:
                result[q] = np.random.choice(('0', '1'))

            # compute the remaining marginal
            key = (where, tuple(sorted(result.items())))
            if key not in self._sampled_conditionals:
                p = self.compute_marginal(
                    where=where,
                    fix=result,
                    optimize=optimize,
                    backend=backend,
                    dtype=dtype,
                    simplify_sequence=simplify_sequence,
                    simplify_atol=simplify_atol,
                    simplify_equalize_norms=simplify_equalize_norms,
                    target_size=target_size,
                )
                p = do('to_numpy', p).astype('float64')
                p /= p.sum()

                if self._marginal_storage_size <= max_marginal_storage:
                    self._sampled_conditionals[key] = p
                    self._marginal_storage_size += p.size
            else:
                p = self._sampled_conditionals[key]

            # sample a bit-string for the marginal qubits
            b_where = sample_bitstring_from_prob_ndarray(p)

            # split back into individual qubit results
            for q, b in zip(where, b_where):
                result[q] = b

            yield "".join(result[i] for i in qubits)
            result.clear()

    def sample_chaotic_rehearse(
        self,
        marginal_qubits,
        result=None,
        optimize='auto-hq',
        simplify_sequence='ADCRS',
        simplify_atol=1e-6,
        simplify_equalize_norms=False,
        dtype='complex64',
        rehearse=True,
    ):
        """Rehearse chaotic sampling (perform just the TN simplifications and
        contraction path finding).

        Parameters
        ----------
        marginal_qubits : int or sequence of int
            The number of qubits to treat as marginal, or the actual qubits. If
            an int is given then the qubits treated as marginal will be
            ``circuit.calc_qubit_ordering()[:marginal_qubits]``.
        result : None or dict[int, str], optional
            Explicitly check the computational cost of this result, assumed to
            be all zeros if not given.
        optimize : str, optional
            Contraction path optimizer to use for the marginal, can be
            a reusable path optimizer as only called once (though path won't be
            cached for later use in that case).
        simplify_sequence : str, optional
            Which local tensor network simplifications to perform and in which
            order, see
            :meth:`~quimb.tensor.tensor_core.TensorNetwork.full_simplify`.
        simplify_atol : float, optional
            The tolerance with which to compare to zero when applying
            :meth:`~quimb.tensor.tensor_core.TensorNetwork.full_simplify`.
        simplify_equalize_norms : bool, optional
            Actively renormalize tensor norms during simplification.
        dtype : str, optional
            Data type to cast the TN to before contraction.

        Returns
        -------
        dict[tuple[int], dict]
            The contraction path information for the main computation, the key
            is the qubits that formed the final marginal. The value is itself a
            dict with keys ``'tn'`` - a representative tensor network - and
            ``'info'`` - the contraction path information.
        """

        # init TN norms, contraction paths, and marginals
        self._maybe_init_storage()
        qubits = tuple(range(self.N))

        if isinstance(marginal_qubits, numbers.Integral):
            marginal_qubits = self.calc_qubit_ordering()[:marginal_qubits]
        where = tuple(sorted(marginal_qubits))

        fix_qubits = tuple(q for q in qubits if q not in where)

        if result is None:
            fix = {q: '0' for q in fix_qubits}
        else:
            fix = {q: result[q] for q in fix_qubits}

        rehs = self.compute_marginal(
            where=where,
            fix=fix,
            optimize=optimize,
            simplify_sequence=simplify_sequence,
            simplify_atol=simplify_atol,
            simplify_equalize_norms=simplify_equalize_norms,
            dtype=dtype,
            rehearse=rehearse,
        )

        if rehearse == "tn":
            return rehs

        return {where: rehs}

    sample_chaotic_tn = functools.partialmethod(
        sample_chaotic_rehearse, rehearse="tn")

    def to_dense(
        self,
        reverse=False,
        optimize='auto-hq',
        simplify_sequence='R',
        simplify_atol=1e-12,
        simplify_equalize_norms=False,
        backend=None,
        dtype=None,
        target_size=None,
        rehearse=False,
    ):
        """Generate the dense representation of the final wavefunction.

        Parameters
        ----------
        reverse : bool, optional
            Whether to reverse the order of the subsystems, to match the
            convention of qiskit for example.
        optimize : str, optional
            Contraction path optimizer to use for the contraction, can be
            a single path optimizer as only called once (though path won't be
            cached for later use in that case).
        dtype : dtype or str, optional
            If given, convert the tensors to this dtype prior to contraction.
        simplify_sequence : str, optional
            Which local tensor network simplifications to perform and in which
            order, see
            :meth:`~quimb.tensor.tensor_core.TensorNetwork.full_simplify`.
        simplify_atol : float, optional
            The tolerance with which to compare to zero when applying
            :meth:`~quimb.tensor.tensor_core.TensorNetwork.full_simplify`.
        simplify_equalize_norms : bool, optional
            Actively renormalize tensor norms during simplification.
        backend : str, optional
            Backend to perform the contraction with, e.g. ``'numpy'``,
            ``'cupy'`` or ``'jax'``. Passed to ``opt_einsum``.
        dtype : str, optional
            Data type to cast the TN to before contraction.
        target_size : None or int, optional
            The largest size of tensor to allow. If specified and any
            contraction involves tensors bigger than this, 'slice' the
            contraction into independent parts and sum them individually.
            Requires ``cotengra`` currently.
        rehearse : bool, optional
            If ``True``, generate and cache the simplified tensor network and
            contraction path but don't actually perform the contraction.
            Returns a dict with keys ``'tn'`` and ``'info'`` with the tensor
            network that will be contracted and the corresponding contraction
            path if so.

        Returns
        -------
        psi : qarray
            The densely represented wavefunction with ``dtype`` data.
        """
        psi = self.get_psi_simplified(
            seq=simplify_sequence,
            atol=simplify_atol,
            equalize_norms=simplify_equalize_norms
        )

        if dtype is not None:
            psi.astype_(dtype)

        if rehearse == "tn":
            return psi

        output_inds = tuple(map(psi.site_ind, range(self.N)))
        if reverse:
            output_inds = output_inds[::-1]

        # get the contraction path info
        info = psi.contract(
            all, output_inds=output_inds, optimize=optimize, get='path-info'
        )

        if rehearse:
            return rehearsal_dict(psi, info)

        if target_size is not None:
            # perform the 'sliced' contraction restricted to ``target_size``
            arrays = tuple(t.data for t in psi)
            sc = self._get_sliced_contractor(info, target_size, arrays)
            psi_tensor = sc.contract_all(backend=backend)
        else:
            # perform the full contraction with the path found
            psi_tensor = psi.contract(
                all, output_inds=output_inds,
                optimize=info.path, backend=backend
            ).data

        k = ops.reshape(psi_tensor, (-1, 1))

        if isinstance(k, np.ndarray):
            k = qu.qarray(k)

        return k

    to_dense_rehearse = functools.partialmethod(to_dense, rehearse=True)
    to_dense_tn = functools.partialmethod(to_dense, rehearse="tn")

    def simulate_counts(self, C, seed=None, reverse=False, **to_dense_opts):
        """Simulate measuring all qubits in the computational basis many times.
        Unlike :meth:`~quimb.tensor.circuit.Circuit.sample`, this generates all
        the samples simultaneously using the full wavefunction constructed from
        :meth:`~quimb.tensor.circuit.Circuit.to_dense`, then calling
        :func:`~quimb.calc.simulate_counts`.

        .. warning::

            Because this constructs the full wavefunction it always requires
            exponential memory in the number of qubits, regardless of circuit
            depth and structure.

        Parameters
        ----------
        C : int
            The number of 'experimental runs', i.e. total counts.
        seed : int, optional
            A seed for reproducibility.
        reverse : bool, optional
            Whether to reverse the order of the subsystems, to match the
            convention of qiskit for example.
        to_dense_opts
            Suppled to :meth:`~quimb.tensor.circuit.Circuit.to_dense`.

        Returns
        -------
        results : dict[str, int]
            The number of recorded counts for each
        """
        p_dense = self.to_dense(reverse=reverse, **to_dense_opts)
        return qu.simulate_counts(p_dense, C=C, seed=seed)

    def schrodinger_contract(self, *args, **contract_opts):
        ntensor = self._psi.num_tensors
        path = [(0, 1)] + [(0, i) for i in reversed(range(1, ntensor - 1))]
        return self.psi.contract(*args, optimize=path, **contract_opts)

    def xeb(
        self,
        samples_or_counts,
        cache=None,
        cache_maxsize=2**20,
        progbar=False,
        **amplitude_opts,
    ):
        """Compute the linear cross entropy benchmark (XEB) for samples or
        counts, amplitude per amplitude.

        Parameters
        ----------
        samples_or_counts : Iterable[str] or Dict[str, int]
            Either the raw bitstring samples or a dict mapping bitstrings to
            the number of counts observed.
        cache : dict, optional
            A dictionary to store the probabilities in, if not supplied
            ``quimb.utils.LRU(cache_maxsize)`` will be used.
        cache_maxsize, optional
            The maximum size of the cache to be used.
        progbar, optional
            Whether to show progress as the bitstrings are iterated over.
        amplitude_opts
            Supplied to :meth:`~quimb.tensor.circuit.Circuit.amplitude`.
        """
        try:
            it = samples_or_counts.items()
        except AttributeError:
            it = zip(samples_or_counts, itertools.repeat(1))

        if progbar:
            it = _progbar(it)

        M = 0
        psum = 0.0

        if cache is None:
            cache = LRU(cache_maxsize)

        for b, cnt in it:
            try:
                p = cache[b]
            except KeyError:
                p = cache[b] = abs(self.amplitude(b, **amplitude_opts))**2
            psum += cnt * p
            M += cnt

        return (2 ** self.N) / M * psum - 1

    def xeb_ex(
        self,
        optimize='auto-hq',
        simplify_sequence='R',
        simplify_atol=1e-12,
        simplify_equalize_norms=False,
        dtype=None,
        backend=None,
        autojit=False,
        progbar=False,
        **contract_opts
    ):
        """Compute the exactly expected XEB for this circuit. The main feature
        here is that if you supply a cotengra optimizer that searches for
        sliced indices then the XEB will be computed without constructing the
        full wavefunction.

        Parameters
        ----------
        optimize : str or PathOptimizer, optional
            Contraction path optimizer.
        simplify_sequence : str, optional
            Simplifications to apply to tensor network prior to contraction.
        simplify_sequence : str, optional
            Which local tensor network simplifications to perform and in which
            order, see
            :meth:`~quimb.tensor.tensor_core.TensorNetwork.full_simplify`.
        simplify_atol : float, optional
            The tolerance with which to compare to zero when applying
            :meth:`~quimb.tensor.tensor_core.TensorNetwork.full_simplify`.
        dtype : str, optional
            Data type to cast the TN to before contraction.
        backend : str, optional
            Convert tensors to, and then use contractions from, this library.
        autojit : bool, optional
            Apply ``autoray.autojit`` to the contraciton and map-reduce.
        progbar : bool, optional
            Show progress in terms of number of wavefunction chunks processed.
        """
        # get potentially simplified TN of full wavefunction
        psi = self.to_dense_tn(
            simplify_sequence=simplify_sequence,
            simplify_atol=simplify_atol,
            simplify_equalize_norms=simplify_equalize_norms,
            dtype=dtype,
        )

        # find a possibly sliced contraction tree
        output_inds = tuple(map(psi.site_ind, range(self.N)))
        tree = psi.contraction_tree(optimize=optimize, output_inds=output_inds)

        arrays = psi.arrays
        if backend is not None:
            arrays = [do('array', x, like=backend) for x in arrays]

        # perform map-reduce style computation over output wavefunction chunks
        # so we don't need entire wavefunction in memory at same time
        chunks = tree.gen_output_chunks(
            arrays,
            autojit=autojit,
            **contract_opts
        )
        if progbar:
            chunks = _progbar(chunks, total=tree.nchunks)

        def f(chunk):
            return do('sum', do('abs', chunk)**4)

        if autojit:
            # since we convert the arrays above, the jit backend is
            # automatically inferred
            from autoray import autojit
            f = autojit(f)

        p2sum = functools.reduce(operator.add, map(f, chunks))
        return 2**self.N * p2sum - 1

    def update_params_from(self, tn):
        """Assuming ``tn`` is a tensor network with tensors tagged ``GATE_{i}``
        corresponding to this circuit (e.g. from ``circ.psi`` or ``circ.uni``)
        but with updated parameters, update the current circuit parameters and
        tensors with those values.

        This is an inplace modification of the ``Circuit``.

        Parameters
        ----------
        tn : TensorNetwork
            The tensor network to find the updated parameters from.
        """
        for i, gate in enumerate(self.gates):
            tag = f'GATE_{i}'
            t = tn[tag]

            # sanity check that tensor(s) `t` correspond to the correct gate
            if gate.tag not in get_tags(t):
                raise ValueError(
                    f"The tensor(s) correponding to gate {i} "
                    f"should be tagged with '{gate.tag}', got {t}."
                )

            # only update gates and tensors if they are parametrizable
            if isinstance(t, PTensor):

                # update the actual tensor
                self._psi[tag].params = t.params

                # update the circuit's gate record
                self.gates[i] = Gate(
                    label=gate.label,
                    params=t.params,
                    qubits=gate.qubits,
                    round=gate.round,
                    parametrize=True
                )

    @property
    def num_gates(self):
        return len(self.gates)

    def __repr__(self):
        r = "<Circuit(n={}, num_gates={}, gate_opts={})>"
        return r.format(self.N, self.num_gates, self.gate_opts)


class CircuitMPS(Circuit):
    """Quantum circuit simulation keeping the state always in a MPS form. If
    you think the circuit will not build up much entanglement, or you just want
    to keep a rigorous handle on how much entanglement is present, this can
    be useful.
    """

    def __init__(
        self,
        N=None,
        psi0=None,
        gate_opts=None,
        **circuit_opts,
    ):
        gate_opts = ensure_dict(gate_opts)
        gate_opts.setdefault('contract', 'swap+split')
        super().__init__(N, psi0, gate_opts, **circuit_opts)

    def _init_state(self, N, dtype='complex128'):
        return MPS_computational_state('0' * N, dtype=dtype)

    @property
    def psi(self):
        # no squeeze so that bond dims of 1 preserved
        return self._psi

    @property
    def uni(self):
        raise ValueError("You can't extract the circuit unitary "
                         "TN from a ``CircuitMPS``.")

    def calc_qubit_ordering(self, qubits=None):
        """MPS already has a natural ordering.
        """
        if qubits is None:
            return tuple(range(self.N))
        else:
            return tuple(sorted(qubits))

    def get_psi_reverse_lightcone(self, where, keep_psi0=False):
        """Override ``get_psi_reverse_lightcone`` as for an MPS the lightcone
        is not meaningful.
        """
        return self.psi


class CircuitDense(Circuit):
    """Quantum circuit simulation keeping the state in full dense form.
    """

    def __init__(self, N=None, psi0=None, gate_opts=None, tags=None):
        gate_opts = ensure_dict(gate_opts)
        gate_opts.setdefault('contract', True)
        super().__init__(N, psi0, gate_opts, tags)

    @property
    def psi(self):
        t = self._psi ^ all
        psi = t.as_network()
        psi.view_as_(Dense1D, like=self._psi)
        return psi

    @property
    def uni(self):
        raise ValueError("You can't extract the circuit unitary "
                         "TN from a ``CircuitDense``.")

    def calc_qubit_ordering(self, qubits=None):
        """Qubit ordering doesn't matter for a dense wavefunction.
        """
        if qubits is None:
            return tuple(range(self.N))
        else:
            return tuple(sorted(qubits))

    def get_psi_reverse_lightcone(self, where, keep_psi0=False):
        """Override ``get_psi_reverse_lightcone`` as for a dense wavefunction
        the lightcone is not meaningful.
        """
        return self.psi<|MERGE_RESOLUTION|>--- conflicted
+++ resolved
@@ -11,15 +11,12 @@
 import quimb as qu
 from ..utils import progbar as _progbar
 from ..utils import oset, partitionby, concatv, partition_all, ensure_dict, LRU
-from .tensor_core import (
-    get_tags, tags_to_oset, oset_union, tensor_contract,
-    PTensor, Tensor, TensorNetwork, rand_uuid,
-)
+from .tensor_core import (get_tags, tags_to_oset, oset_union, tensor_contract,
+                          PTensor, Tensor, TensorNetwork, rand_uuid)
 from .tensor_builder import (
     MPS_computational_state, TN_from_sites_computational_state
 )
-from .tensor_arbgeom import TensorNetworkGenOperator
-from .tensor_1d import Dense1D
+from .tensor_1d import TensorNetwork1DVector, Dense1D, TensorNetwork1DOperator
 from . import array_ops as ops
 
 import qiskit 
@@ -238,96 +235,40 @@
 
 # -------------------------- core gate functions ---------------------------- #
 
-
-ALL_GATES = set()
-ONE_QUBIT_GATES = set()
-TWO_QUBIT_GATES = set()
-ALL_PARAM_GATES = set()
-ONE_QUBIT_PARAM_GATES = set()
-TWO_QUBIT_PARAM_GATES = set()
-
-# the tensor tags to use for each gate (defaults to label)
-GATE_TAGS = {}
-
-# the number of qubits a gate acts on
-GATE_SIZE = {}
-
-# gates which just require a constant array
-CONSTANT_GATES = {}
-
-# gates which are parametrized
-PARAM_GATES = {}
-
-# gates which involve a non-array operation such as reindexing only
-SPECIAL_GATES = {}
-
-
-def register_constant_gate(name, G, num_qubits, tag=None):
-    if tag is None:
-        tag = name
-    GATE_TAGS[name] = tag
-    CONSTANT_GATES[name] = G
-    GATE_SIZE[name] = num_qubits
-    if num_qubits == 1:
-        ONE_QUBIT_GATES.add(name)
-    elif num_qubits == 2:
-        TWO_QUBIT_GATES.add(name)
-    ALL_GATES.add(name)
-
-
-def register_param_gate(name, param_fn, num_qubits, tag=None):
-    if tag is None:
-        tag = name
-    GATE_TAGS[name] = tag
-    PARAM_GATES[name] = param_fn
-    GATE_SIZE[name] = num_qubits
-    if num_qubits == 1:
-        ONE_QUBIT_GATES.add(name)
-        ONE_QUBIT_PARAM_GATES.add(name)
-    elif num_qubits == 2:
-        TWO_QUBIT_GATES.add(name)
-        TWO_QUBIT_PARAM_GATES.add(name)
-    ALL_GATES.add(name)
-    ALL_PARAM_GATES.add(name)
-
-
-def register_special_gate(name, fn, num_qubits, tag=None):
-    if tag is None:
-        tag = name
-    GATE_TAGS[name] = tag
-    GATE_SIZE[name] = num_qubits
-    if num_qubits == 1:
-        ONE_QUBIT_GATES.add(name)
-    elif num_qubits == 2:
-        TWO_QUBIT_GATES.add(name)
-    SPECIAL_GATES[name] = fn
-    ALL_GATES.add(name)
-
-
-# constant single qubit gates
-register_constant_gate('H', qu.hadamard(), 1)
-register_constant_gate('X', qu.pauli('X'), 1)
-register_constant_gate('Y', qu.pauli('Y'), 1)
-register_constant_gate('Z', qu.pauli('Z'), 1)
-register_constant_gate('S', qu.S_gate(), 1)
-register_constant_gate('T', qu.T_gate(), 1)
-register_constant_gate('X_1_2', qu.Xsqrt(), 1, 'X_1/2')
-register_constant_gate('Y_1_2', qu.Ysqrt(), 1, 'Y_1/2')
-register_constant_gate('Z_1_2', qu.Zsqrt(), 1, 'Z_1/2')
-register_constant_gate('W_1_2', qu.Wsqrt(), 1, 'W_1/2')
-register_constant_gate('HZ_1_2', qu.Wsqrt(), 1, 'W_1/2')
-
-
-# constant two qubit gates
-register_constant_gate('CNOT', qu.CNOT(), 2)
-register_constant_gate('CX', qu.cX(), 2)
-register_constant_gate('CY', qu.cY(), 2)
-register_constant_gate('CZ', qu.cZ(), 2)
-register_constant_gate('ISWAP', qu.iswap(), 2)
-register_constant_gate('IS', qu.iswap(), 2, 'ISWAP')
-
-
-# single parametrizable gates
+def _merge_tags(tags, gate_opts):
+    return oset.union(*map(tags_to_oset, (tags, gate_opts.pop('tags', None))))
+
+
+def build_gate_1(gate, tags=None):
+    """Build a function that applies ``gate`` to a tensor network wavefunction.
+    """
+
+    def apply_constant_single_qubit_gate(psi, i, **gate_opts):
+        mtags = _merge_tags(tags, gate_opts)
+        psi.gate_(gate, int(i), tags=mtags, **gate_opts)
+
+    return apply_constant_single_qubit_gate
+
+
+def build_gate_2(gate, tags=None):
+    """Build a function that applies ``gate`` to a tensor network wavefunction.
+    """
+
+    def apply_constant_two_qubit_gate(psi, i, j, **gate_opts):
+        mtags = _merge_tags(tags, gate_opts)
+        psi.gate_(gate, (int(i), int(j)), tags=mtags, **gate_opts)
+
+    return apply_constant_two_qubit_gate
+
+
+# non tensor gates
+
+def apply_swap(psi, i, j, **gate_opts):
+    iind, jind = map(psi.site_ind, (int(i), int(j)))
+    psi.reindex_({iind: jind, jind: iind})
+
+
+# parametrizable gates
 
 def rx_gate_param_gen(params):
     phi = params[0]
@@ -344,7 +285,15 @@
     return ops.asarray(data)
 
 
-register_param_gate('RX', rx_gate_param_gen, 1)
+def apply_Rx(psi, theta, i, parametrize=False, **gate_opts):
+    """Apply an X-rotation of ``theta`` to tensor network wavefunction ``psi``.
+    """
+    mtags = _merge_tags('RX', gate_opts)
+    if parametrize:
+        G = ops.PArray(rx_gate_param_gen, (theta,))
+    else:
+        G = qu.Rx(float(theta))
+    psi.gate_(G, int(i), tags=mtags, **gate_opts)
 
 
 def apply_Rx_conj(psi, theta, i, parametrize=False, **gate_opts):
@@ -374,7 +323,15 @@
     return ops.asarray(data)
 
 
-register_param_gate('RY', ry_gate_param_gen, 1)
+def apply_Ry(psi, theta, i, parametrize=False, **gate_opts):
+    """Apply a Y-rotation of ``theta`` to tensor network wavefunction ``psi``.
+    """
+    mtags = _merge_tags('RY', gate_opts)
+    if parametrize:
+        G = ops.PArray(ry_gate_param_gen, (theta,))
+    else:
+        G = qu.Ry(float(theta))
+    psi.gate_(G, int(i), tags=mtags, **gate_opts)
 
 def apply_Ry_conj(psi, theta, i, parametrize=False, **gate_opts):
     """Apply a Y-rotation of ``theta`` to tensor network wavefunction ``psi``.
@@ -404,7 +361,15 @@
     return ops.asarray(data)
 
 
-register_param_gate('RZ', rz_gate_param_gen, 1)
+def apply_Rz(psi, theta, i, parametrize=False, **gate_opts):
+    """Apply a Z-rotation of ``theta`` to tensor network wavefunction ``psi``.
+    """
+    mtags = _merge_tags('RZ', gate_opts)
+    if parametrize:
+        G = ops.PArray(rz_gate_param_gen, (theta,))
+    else:
+        G = qu.Rz(float(theta))
+    psi.gate_(G, int(i), tags=mtags, **gate_opts)
 
 def apply_Rz_conj(psi, theta, i, parametrize=False, **gate_opts):
     """Apply a Z-rotation of ``theta`` to tensor network wavefunction ``psi``.
@@ -445,7 +410,13 @@
     return ops.asarray(data)
 
 
-register_param_gate('U3', u3_gate_param_gen, 1)
+def apply_U3(psi, theta, phi, lamda, i, parametrize=False, **gate_opts):
+    mtags = _merge_tags('U3', gate_opts)
+    if parametrize:
+        G = ops.PArray(u3_gate_param_gen, (theta, phi, lamda))
+    else:
+        G = qu.U_gate(theta, phi, lamda)
+    psi.gate_(G, int(i), tags=mtags, **gate_opts)
 
 def apply_U3_conj(psi, theta, phi, lamda, i, parametrize=False, **gate_opts):
     mtags = _merge_tags('U3', gate_opts)
@@ -479,7 +450,13 @@
     return ops.asarray(data) / 2**0.5
 
 
-register_param_gate('U2', u2_gate_param_gen, 1)
+def apply_U2(psi, phi, lamda, i, parametrize=False, **gate_opts):
+    mtags = _merge_tags('U2', gate_opts)
+    if parametrize:
+        G = ops.PArray(u2_gate_param_gen, (phi, lamda))
+    else:
+        G = qu.U_gate(np.pi / 2, phi, lamda)
+    psi.gate_(G, int(i), tags=mtags, **gate_opts)
 
 
 
@@ -505,7 +482,13 @@
     return ops.asarray(data)
 
 
-register_param_gate('U1', u1_gate_param_gen, 1)
+def apply_U1(psi, lamda, i, parametrize=False, **gate_opts):
+    mtags = _merge_tags('U1', gate_opts)
+    if parametrize:
+        G = ops.PArray(u1_gate_param_gen, (lamda,))
+    else:
+        G = qu.U_gate(0.0, 0.0, lamda)
+    psi.gate_(G, int(i), tags=mtags, **gate_opts)
 
 def apply_U1_conj(psi, lamda, i, parametrize=False, **gate_opts):
     mtags = _merge_tags('U1', gate_opts)
@@ -517,8 +500,6 @@
     psi.gate_(G, int(i), tags=mtags, **gate_opts)
 
 
-# two qubit parametrizable gates
-
 def cu3_param_gen(params):
     U3 = u3_gate_param_gen(params)
 
@@ -530,7 +511,18 @@
     return ops.asarray(data)
 
 
-register_param_gate('CU3', cu3_param_gen, 2)
+@functools.lru_cache(maxsize=128)
+def cu3(theta, phi, lamda):
+    return cu3_param_gen(np.array([theta, phi, lamda]))
+
+
+def apply_cu3(psi, theta, phi, lamda, i, j, parametrize=False, **gate_opts):
+    mtags = _merge_tags('CU3', gate_opts)
+    if parametrize:
+        G = ops.PArray(cu3_param_gen, (theta, phi, lamda))
+    else:
+        G = cu3(theta, phi, lamda)
+    psi.gate_(G, (int(i), int(j)), tags=mtags, **gate_opts)
 
 
 def apply_cu3_conj(psi, theta, phi, lamda, i, j, parametrize=False, **gate_opts):
@@ -554,7 +546,18 @@
     return ops.asarray(data)
 
 
-register_param_gate('CU2', cu2_param_gen, 2)
+@functools.lru_cache(maxsize=128)
+def cu2(phi, lamda):
+    return cu2_param_gen(np.array([phi, lamda]))
+
+
+def apply_cu2(psi, phi, lamda, i, j, parametrize=False, **gate_opts):
+    mtags = _merge_tags('CU2', gate_opts)
+    if parametrize:
+        G = ops.PArray(cu2_param_gen, (phi, lamda))
+    else:
+        G = cu2(phi, lamda)
+    psi.gate_(G, (int(i), int(j)), tags=mtags, **gate_opts)
 
 
 def apply_cu2_conj(psi, phi, lamda, i, j, parametrize=False, **gate_opts):
@@ -581,7 +584,18 @@
     return ops.asarray(data)
 
 
-register_param_gate('CU1', cu1_param_gen, 2)
+@functools.lru_cache(maxsize=128)
+def cu1(lamda):
+    return cu1_param_gen(np.array([lamda]))
+
+
+def apply_cu1(psi, lamda, i, j, parametrize=False, **gate_opts):
+    mtags = _merge_tags('CU1', gate_opts)
+    if parametrize:
+        G = ops.PArray(cu1_param_gen, (lamda,))
+    else:
+        G = cu1(lamda)
+    psi.gate_(G, (int(i), int(j)), tags=mtags, **gate_opts)
 
 
 def apply_cu1_conj(psi, lamda, i, j, parametrize=False, **gate_opts):
@@ -618,7 +632,6 @@
     return ops.asarray(data)
 
 
-<<<<<<< HEAD
 def fsimt_param_gen(params):
     theta = params[0]
     a_re = do('cos', theta)
@@ -644,10 +657,6 @@
     else:
         G = qu.fsim(theta, phi)
     psi.gate_(G, (int(i), int(j)), tags=mtags, **gate_opts)
-=======
-register_param_gate('FSIM', fsim_param_gen, 2)
-register_param_gate('FS', fsim_param_gen, 2, 'FSIM')
->>>>>>> ffcc3a11
 
 
 
@@ -735,7 +744,18 @@
     return ops.asarray(data)
 
 
-register_param_gate('FSIMG', fsimg_param_gen, 2)
+def apply_fsimg(
+    psi,
+    theta, zeta, chi, gamma, phi,
+    i, j, parametrize=False, **gate_opts
+):
+
+    mtags = _merge_tags('FSIMG', gate_opts)
+    if parametrize:
+        G = ops.PArray(fsimg_param_gen, (theta, zeta, chi, gamma, phi))
+    else:
+        G = qu.fsimg(theta, zeta, chi, gamma, phi)
+    psi.gate_(G, (int(i), int(j)), tags=mtags, **gate_opts)
 
 
 def apply_fsimg_conj(
@@ -758,14 +778,6 @@
 
 
 def rzz_param_gen(params):
-    r"""
-    The gate describing an Ising interaction evolution, or 'ZZ'-rotation.
-
-    .. math::
-
-        \mathrm{RZZ}(\gamma) = \exp(-i \gamma Z_i Z_j)
-
-    """
     gamma = params[0]
 
     c00 = c11 = do('complex', do('cos', gamma / 2), -do('sin', gamma / 2))
@@ -779,7 +791,6 @@
     return ops.asarray(data)
 
 
-<<<<<<< HEAD
 @functools.lru_cache(maxsize=128)
 def rzz(gamma):
     r"""
@@ -800,9 +811,6 @@
     else:
         G = rzz(float(gamma))
     psi.gate_(G, (int(i), int(j)), tags=mtags, **gate_opts)
-=======
-register_param_gate('RZZ', rzz_param_gen, 2)
->>>>>>> ffcc3a11
 
 
 def apply_rzz_conj(psi, gamma, i, j, parametrize=False, **gate_opts):
@@ -817,12 +825,6 @@
 
 def su4_gate_param_gen(params):
     """See https://arxiv.org/abs/quant-ph/0308006 - Fig. 7.
-    params:
-    #     theta1, phi1, lamda1,
-    #     theta2, phi2, lamda2,
-    #     theta3, phi3, lamda3,
-    #     theta4, phi4, lamda4,
-    #     t1, t2, t3,
     """
 
     TA1 = Tensor(u3_gate_param_gen(params[0:3]), ['a1', 'a0'])
@@ -849,19 +851,29 @@
     ).data
 
 
-register_param_gate('SU4', su4_gate_param_gen, 2)
-
-
-# special non-tensor gates
-
-def apply_swap(psi, i, j, **gate_opts):
-
-    contract = gate_opts.pop('contract', None)
-    if contract == 'swap+split':
-        gate_opts.pop('propagate_tags', None)
-        psi.swap_sites_with_compress_(i, j, **gate_opts)
+def apply_su4(
+    psi,
+    theta1, phi1, lamda1,
+    theta2, phi2, lamda2,
+    theta3, phi3, lamda3,
+    theta4, phi4, lamda4,
+    t1, t2, t3,
+    i, j,
+    parametrize=False,
+    **gate_opts
+):
+    """See https://arxiv.org/abs/quant-ph/0308006 - Fig. 7.
+    """
+    params = (theta1, phi1, lamda1,
+              theta2, phi2, lamda2,
+              theta3, phi3, lamda3,
+              theta4, phi4, lamda4,
+              t1, t2, t3,)
+
+    mtags = _merge_tags('SU4', gate_opts)
+    if parametrize:
+        G = ops.PArray(su4_gate_param_gen, params)
     else:
-<<<<<<< HEAD
         G = su4_gate_param_gen(params)
 
     psi.gate_(G, (int(i), int(j)), tags=mtags, **gate_opts)
@@ -979,155 +991,6 @@
 ONE_QUBIT_GATES = {'H', 'X', 'Y', 'Z', 'S', 'T', 'X_1_2', 'Y_1_2', 'Z_1_2', 'W_1_2', 'HZ_1_2'}
 
 ALL_PARAM_GATES = ONE_QUBIT_PARAM_GATES | TWO_QUBIT_PARAM_GATES
-=======
-        iind, jind = map(psi.site_ind, (int(i), int(j)))
-        psi.reindex_({iind: jind, jind: iind})
-
-
-register_special_gate('SWAP', apply_swap, 2)
-register_special_gate('IDEN', lambda *_, **__: None, 1)
-
-
-@functools.lru_cache(2**15)
-def _cached_param_gate_build(fn, params):
-    return fn(params)
-
-
-class Gate:
-    """A simple class for storing the details of a gate.
-
-    Parameters
-    ----------
-    label : str
-        The name or 'identifier' of the gate.
-    params : Iterable[float]
-        The parameters of the gate.
-    qubits : Iterable[int]
-        Which qubits the gate acts on.
-    round : int, optional
-        If given, which round or layer the gate is part of.
-    parametrize : bool, optional
-        Whether the gate will correspond to a parametrized tensor.
-    """
-
-    __slots__ = (
-        "_label",
-        "_params",
-        "_qubits",
-        "_round",
-        "_parametrize",
-        "_tag",
-        "_special",
-        "_constant",
-        "_array",
-    )
-
-    def __init__(
-        self,
-        label,
-        params,
-        qubits,
-        round=None,
-        parametrize=False,
-    ):
-        self._label = label.upper()
-        self._params = tuple(params)
-        self._qubits = tuple(qubits)
-        self._round = int(round) if round is not None else round
-        self._parametrize = bool(parametrize)
-
-        self._tag = GATE_TAGS[self._label]
-        self._special = self._label in SPECIAL_GATES
-        self._constant = self._label in CONSTANT_GATES
-        if (self._special or self._constant) and self._parametrize:
-            raise ValueError(
-                f"Cannot parametrize the gate: {self._label}."
-            )
-        self._array = None
-
-    @classmethod
-    def from_raw(cls, U, qubits, round=None):
-        new = object.__new__(cls)
-        new._label = f'RAW{id(U)}'
-        new._params = 'raw'
-        new._qubits = tuple(qubits)
-        new._round = int(round) if round is not None else round
-        new._special = False
-        new._parametrize = isinstance(U, ops.PArray)
-        new._tag = None
-        new._array = U
-        return new
-
-    @property
-    def label(self):
-        return self._label
-
-    @property
-    def params(self):
-        return self._params
-
-    @property
-    def qubits(self):
-        return self._qubits
-
-    @property
-    def round(self):
-        return self._round
-
-    @property
-    def special(self):
-        return self._special
-
-    @property
-    def parametrize(self):
-        return self._parametrize
-
-    @property
-    def tag(self):
-        return self._tag
-
-    def build_array(self):
-        """Build the array representation of the gate.
-        """
-        if self._special:
-            # these don't use an array
-            raise ValueError(
-                f"{self.label} gates have no array to build."
-            )
-
-        if self._constant:
-            # simply return the constant array
-            return CONSTANT_GATES[self._label]
-
-        # build the array
-        param_fn = PARAM_GATES[self._label]
-        if self._parametrize:
-            # either lazily, as tensor will be parametrized
-            return ops.PArray(param_fn, self._params)
-
-        # or cached directly into array
-        return _cached_param_gate_build(param_fn, self._params)
-
-    @property
-    def array(self):
-        if self._array is None:
-            self._array = self.build_array()
-        return self._array
-
-    def __repr__(self):
-        return (
-            f"<{self.__class__.__name__}(" +
-            f"label={self._label}, " +
-            f"params={self._params}, " +
-            f"qubits={self._qubits}, " +
-            (f"round={self._round}" if self._round is not None else "") +
-            (
-                f", parametrize={self._parametrize})"
-                if self._parametrize else ""
-            )
-            + f")>"
-        )
->>>>>>> ffcc3a11
 
 
 def sample_bitstring_from_prob_ndarray(p):
@@ -1241,30 +1104,21 @@
         psi0_tag='PSI0',
         bra_site_ind_id='b{}',
     ):
-<<<<<<< HEAD
         if N is None and psi0 is None:
-=======
-
-        if (N is None) and (psi0 is None):
->>>>>>> ffcc3a11
             raise ValueError("You must supply one of `N` or `psi0`.")
 
         elif psi0 is None:
             print("Hi")
             self.N = N
-<<<<<<< HEAD
             self._psi = MPS_computational_state('0' * N, dtype=psi0_dtype)
             self._rho = MPS_computational_state('0' * int(2 * N), dtype=psi0_dtype)
-=======
-            self._psi = self._init_state(N, dtype=psi0_dtype)
->>>>>>> ffcc3a11
 
         elif N is None:
             self._psi = psi0.copy()
-            self.N = psi0.nsites
+            self.N = psi0.L
 
         else:
-            if N != psi0.nsites:
+            if N != psi0.L:
                 raise ValueError("`N` doesn't match `psi0`.")
             self.N = N
             self._psi = psi0.copy()
@@ -1302,6 +1156,11 @@
         self.gate_opts.setdefault('contract', 'auto-split-gate')
         self.gate_opts.setdefault('propagate_tags', 'register')
         self.gates = []
+
+        # when we add gates we will modify the TN structure, apart from in the
+        # 'swap+split' case, which explicitly maintains an MPS
+        if self.gate_opts['contract'] != 'swap+split':
+            self._psi.view_as_(TensorNetwork1DVector)
 
         self._ket_site_ind_id = self._psi.site_ind_id
         self._bra_site_ind_id = bra_site_ind_id
@@ -1355,7 +1214,6 @@
         qc.apply_gates(info['gates'])
         return qc
 
-<<<<<<< HEAD
 
     def apply_gate_raw(self, U, where, tags=None,
                        gate_round=None, **gate_opts):
@@ -1365,28 +1223,13 @@
         tags = (
             tags_to_oset(tags) |
             tags_to_oset(f'GATE_{len(self.gates)}')
-=======
-    def _init_state(self, N, dtype='complex128'):
-        return TN_from_sites_computational_state(
-            site_map={i: '0' for i in range(N)},
-            dtype=dtype
->>>>>>> ffcc3a11
         )
-
-    def _apply_gate(self, gate, tags=None, **gate_opts):
-        """Apply a ``Gate`` to this ``Circuit``.
-        """
-        tags = tags_to_oset(tags)
-        tags.add(f'GATE_{len(self.gates)}')
-        if gate.round is not None:
-            tags.add(f'ROUND_{gate.round}')
-        if gate.tag is not None:
-            tags.add(gate.tag)
-
-        # overide any default gate opts
+        if (gate_round is not None):
+            tags.add(f'ROUND_{gate_round}')
         opts = {**self.gate_opts, **gate_opts}
-
-<<<<<<< HEAD
+        self._psi.gate_(U, where, tags=tags, **opts)
+        self.gates.append((id(U), *where))
+
     def q_drop(self, psi, q_virtual, q_register):
         q_l_len = []
         q_l = []
@@ -1799,28 +1642,6 @@
 
     def apply_gate(self, gate_id, *gate_args, noise_id=None, noise_params=None, gate_round=None, 
                    gate_tags=None, **gate_opts):
-=======
-        if gate.special:
-            # these are specified as a general function
-            SPECIAL_GATES[gate.label](
-                self._psi, *gate.params, *gate.qubits, **opts
-            )
-        else:
-            # apply the gate to the TN!
-            self._psi.gate_(gate.array, gate.qubits, tags=tags, **opts)
-
-        # keep track of the gates applied
-        self.gates.append(gate)
-
-    def apply_gate(
-        self,
-        gate_id,
-        *gate_args,
-        gate_round=None,
-        parametrize=False,
-        **gate_opts,
-    ):
->>>>>>> ffcc3a11
         """Apply a single gate to this tensor network quantum circuit. If
         ``gate_round`` is supplied the tensor(s) added will be tagged with
         ``'ROUND_{gate_round}'``. Alternatively, putting an integer first like
@@ -1834,7 +1655,7 @@
 
         Parameters
         ----------
-        gate_id : str or Gate
+        gate_id : str
             Which type of gate to apply.
         gate_args : list[str]
             The argument to supply to it.
@@ -1846,7 +1667,6 @@
             Supplied to the gate function, options here will override the
             default ``gate_opts``.
         """
-<<<<<<< HEAD
 
         # unique tag
         tags = tags_to_oset(f'GATE_{len(self.gates)}')
@@ -1858,28 +1678,10 @@
         if (gate_round is not None):
             tags.add(f'ROUND_{gate_round}')
         elif isinstance(gate_id, numbers.Integral) or gate_id.isdigit():
-=======
-        if isinstance(gate_id, Gate):
-            # already encapuslated
-            self._apply_gate(gate_id, **gate_opts)
-            return
-
-        if hasattr(gate_id, 'shape') and not isinstance(gate_id, str):
-            # raw gate (numpy strings have a shape - ignore those)
-            gate = Gate.from_raw(gate_id, gate_args, gate_round)
-            self._apply_gate(gate, **gate_opts)
-            return
-
-        # else convert from tuple
-        if isinstance(gate_id, numbers.Integral) or gate_id.isdigit():
->>>>>>> ffcc3a11
             # gate round given as first entry of qasm line
-            gate_round = gate_id
+            tags.add(f'ROUND_{gate_id}')
             gate_id, gate_args = gate_args[0], gate_args[1:]
-        nq = GATE_SIZE[gate_id.upper()]
-        params, qubits, = gate_args[:-nq], gate_args[-nq:]
-
-<<<<<<< HEAD
+
         gate_id = gate_id.upper()
         gate_fn = GATE_FUNCTIONS[gate_id]
         gate_fn_dagg = GATE_FUNCTIONS[gate_id+"_conj"]
@@ -1894,23 +1696,12 @@
                 msg = f"The gate '{gate_id}' cannot be parametrized."
                 raise ValueError(msg)
             # can pop+ignore if False
-=======
-        gate = Gate(gate_id, params, qubits, gate_round, parametrize)
-        self._apply_gate(gate, **gate_opts)
->>>>>>> ffcc3a11
-
-    def apply_gate_raw(
-        self,
-        U,
-        where,
-        gate_round=None,
-        **gate_opts
-    ):
-        """Apply the raw array ``U`` as a gate on qubits in ``where``. It will
-        be assumed to be unitary for the sake of computing reverse lightcones.
-        """
-        gate = Gate.from_raw(U, where, gate_round)
-        self._apply_gate(gate, **gate_opts)
+
+        # gate the TN!
+        gate_fn(self._psi, *gate_args, tags=tags, **opts)
+
+        # keep track of the gates applied
+        self.gates.append((gate_id, *gate_args))
 
         all_ONE_QUBIT_GATES = ONE_QUBIT_PARAM_GATES | ONE_QUBIT_GATES
         all_TWO_QUBIT_GATES = TWO_QUBIT_PARAM_GATES | TWO_QUBIT_GATES
@@ -2151,7 +1942,7 @@
 
         U.reindex_(ixmap)
         U.view_as_(
-            TensorNetworkGenOperator,
+            TensorNetwork1DOperator,
             upper_ind_id=self._ket_site_ind_id,
             lower_ind_id=self._bra_site_ind_id,
         )
@@ -2290,11 +2081,11 @@
         lightcone_tags = []
 
         for i, gate in reversed(tuple(enumerate(self.gates))):
-            if gate.label == 'IDEN':
+            if gate[0] == 'IDEN':
                 continue
 
-            if gate.label == 'SWAP':
-                i, j = gate.qubits
+            if gate[0] == 'SWAP':
+                i, j = gate[1:]
                 i_in_cone = i in cone
                 j_in_cone = j in cone
                 if i_in_cone:
@@ -2307,7 +2098,11 @@
                     cone.discard(i)
                 continue
 
-            regs = set(gate.qubits)
+            if isinstance(gate[-2], numbers.Integral):
+                regs = set(gate[-2:])
+            else:
+                regs = set(gate[-1:])
+
             if regs & cone:
                 lightcone_tags.append(f"GATE_{i}")
                 # lightcone_tags.append(f"Qreg{i}")
@@ -2502,7 +2297,7 @@
         simplify_sequence='ADCRS',
         simplify_atol=1e-12,
         simplify_equalize_norms=False,
-        backend=None,
+        backend='auto',
         dtype='complex128',
         target_size=None,
         rehearse=False,
@@ -2657,7 +2452,7 @@
         simplify_sequence='ADCRS',
         simplify_atol=1e-12,
         simplify_equalize_norms=False,
-        backend=None,
+        backend='auto',
         dtype='complex128',
         target_size=None,
         rehearse=False,
@@ -2766,7 +2561,7 @@
         simplify_sequence='ADCRS',
         simplify_atol=1e-12,
         simplify_equalize_norms=False,
-        backend=None,
+        backend='auto',
         dtype='complex128',
         target_size=None,
         rehearse=False,
@@ -2781,7 +2576,7 @@
         where :math:`\bar{q}` is the set of qubits :math:`G` acts one and
         :math:`\psi_{\bar{q}}` is the circuit wavefunction only with gates in
         the causal cone of this set. If you supply a tuple or list of gates
-        then the expectations will be computed simultaneously.
+        then the expectations will be computed simulteneously.
 
         Parameters
         ----------
@@ -2892,7 +2687,7 @@
         where,
         fix=None,
         optimize='auto-hq',
-        backend=None,
+        backend='auto',
         dtype='complex64',
         simplify_sequence='ADCRS',
         simplify_atol=1e-6,
@@ -3121,7 +2916,7 @@
         max_marginal_storage=2**20,
         seed=None,
         optimize='auto-hq',
-        backend=None,
+        backend='auto',
         dtype='complex64',
         simplify_sequence='ADCRS',
         simplify_atol=1e-6,
@@ -3374,7 +3169,7 @@
         max_marginal_storage=2**20,
         seed=None,
         optimize='auto-hq',
-        backend=None,
+        backend='auto',
         dtype='complex64',
         simplify_sequence='ADCRS',
         simplify_atol=1e-6,
@@ -3590,7 +3385,7 @@
         simplify_sequence='R',
         simplify_atol=1e-12,
         simplify_equalize_norms=False,
-        backend=None,
+        backend='auto',
         dtype=None,
         target_size=None,
         rehearse=False,
@@ -3688,7 +3483,7 @@
     def simulate_counts(self, C, seed=None, reverse=False, **to_dense_opts):
         """Simulate measuring all qubits in the computational basis many times.
         Unlike :meth:`~quimb.tensor.circuit.Circuit.sample`, this generates all
-        the samples simultaneously using the full wavefunction constructed from
+        the samples simulteneously using the full wavefunction constructed from
         :meth:`~quimb.tensor.circuit.Circuit.to_dense`, then calling
         :func:`~quimb.calc.simulate_counts`.
 
@@ -3864,15 +3659,14 @@
             The tensor network to find the updated parameters from.
         """
         for i, gate in enumerate(self.gates):
+            label = gate[0]
             tag = f'GATE_{i}'
             t = tn[tag]
 
             # sanity check that tensor(s) `t` correspond to the correct gate
-            if gate.tag not in get_tags(t):
-                raise ValueError(
-                    f"The tensor(s) correponding to gate {i} "
-                    f"should be tagged with '{gate.tag}', got {t}."
-                )
+            if label not in get_tags(t):
+                raise ValueError(f"The tensor(s) correponding to gate {i} "
+                                 f"should be tagged with '{label}', got {t}.")
 
             # only update gates and tensors if they are parametrizable
             if isinstance(t, PTensor):
@@ -3880,14 +3674,16 @@
                 # update the actual tensor
                 self._psi[tag].params = t.params
 
-                # update the circuit's gate record
-                self.gates[i] = Gate(
-                    label=gate.label,
-                    params=t.params,
-                    qubits=gate.qubits,
-                    round=gate.round,
-                    parametrize=True
-                )
+                # update the gate entry
+                if label in ONE_QUBIT_PARAM_GATES:
+                    new_gate = (label, *t.params, gate[-1])
+                elif label in TWO_QUBIT_PARAM_GATES:
+                    new_gate = (label, *t.params, *gate[-2:])
+                else:
+                    raise ValueError(f"Didn't recognise '{label}' "
+                                     "gate as parametrizable.")
+
+                self.gates[i] = new_gate
 
     @property
     def num_gates(self):
@@ -3905,19 +3701,10 @@
     be useful.
     """
 
-    def __init__(
-        self,
-        N=None,
-        psi0=None,
-        gate_opts=None,
-        **circuit_opts,
-    ):
+    def __init__(self, N=None, psi0=None, gate_opts=None, tags=None):
         gate_opts = ensure_dict(gate_opts)
         gate_opts.setdefault('contract', 'swap+split')
-        super().__init__(N, psi0, gate_opts, **circuit_opts)
-
-    def _init_state(self, N, dtype='complex128'):
-        return MPS_computational_state('0' * N, dtype=dtype)
+        super().__init__(N, psi0, gate_opts, tags)
 
     @property
     def psi(self):
@@ -3956,7 +3743,7 @@
     @property
     def psi(self):
         t = self._psi ^ all
-        psi = t.as_network()
+        psi = TensorNetwork([t])
         psi.view_as_(Dense1D, like=self._psi)
         return psi
 
