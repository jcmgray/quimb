import math
import numbers
import operator
import functools
import itertools

import numpy as np
from autoray import do, reshape

import quimb as qu
from ..utils import progbar as _progbar
from ..utils import oset, partitionby, concatv, partition_all, ensure_dict, LRU
from .tensor_core import (get_tags, tags_to_oset, oset_union, tensor_contract,
                          PTensor, Tensor, TensorNetwork, rand_uuid)
from .tensor_gen import MPS_computational_state
from .tensor_1d import TensorNetwork1DVector, Dense1D, TensorNetwork1DOperator
from . import array_ops as ops


def _convert_ints_and_floats(x):
    if isinstance(x, str):
        try:
            return int(x)
        except ValueError:
            pass

        try:
            return float(x)
        except ValueError:
            pass

    return x


def _put_registers_last(x):
    # no need to do anything unless parameter (i.e. float) is found last
    if not isinstance(x[-1], float):
        return x

    # swap this last group of floats with the penultimate group of integers
    parts = tuple(partitionby(type, x))
    return tuple(concatv(*parts[:-2], parts[-1], parts[-2]))


def parse_qasm(qasm):
    """Parse qasm from a string.

    Parameters
    ----------
    qasm : str
        The full string of the qasm file.

    Returns
    -------
    circuit_info : dict
        Information about the circuit:

        - circuit_info['n']: the number of qubits
        - circuit_info['n_gates']: the number of gates in total
        - circuit_info['gates']: list[list[str]], list of gates, each of which
          is a list of strings read from a line of the qasm file.
    """

    lines = qasm.split('\n')
    n = int(lines[0])

    # turn into tuples of python types
    gates = [
        tuple(map(_convert_ints_and_floats, line.strip().split(" ")))
        for line in lines[1:] if line
    ]

    # put registers/parameters in standard order and detect if gate round used
    gates = tuple(map(_put_registers_last, gates))
    round_specified = isinstance(gates[0][0], numbers.Integral)

    return {
        'n': n,
        'gates': gates,
        'n_gates': len(gates),
        'round_specified': round_specified,
    }


def parse_qasm_file(fname, **kwargs):
    """Parse a qasm file.
    """
    return parse_qasm(open(fname).read(), **kwargs)


def parse_qasm_url(url, **kwargs):
    """Parse a qasm url.
    """
    from urllib import request
    return parse_qasm(request.urlopen(url).read().decode(), **kwargs)


# -------------------------- core gate functions ---------------------------- #

def _merge_tags(tags, gate_opts):
    return oset.union(*map(tags_to_oset, (tags, gate_opts.pop('tags', None))))


def build_gate_1(gate, tags=None):
    """Build a function that applies ``gate`` to a tensor network wavefunction.
    """

    def apply_constant_single_qubit_gate(psi, i, **gate_opts):
        mtags = _merge_tags(tags, gate_opts)
        psi.gate_(gate, int(i), tags=mtags, **gate_opts)

    return apply_constant_single_qubit_gate


def build_gate_2(gate, tags=None):
    """Build a function that applies ``gate`` to a tensor network wavefunction.
    """

    def apply_constant_two_qubit_gate(psi, i, j, **gate_opts):
        mtags = _merge_tags(tags, gate_opts)
        psi.gate_(gate, (int(i), int(j)), tags=mtags, **gate_opts)

    return apply_constant_two_qubit_gate


# non tensor gates

def apply_swap(psi, i, j, **gate_opts):
    iind, jind = map(psi.site_ind, (int(i), int(j)))
    psi.reindex_({iind: jind, jind: iind})


# parametrizable gates

def rx_gate_param_gen(params):
    phi = params[0]

    c_re = do('cos', phi / 2)
    c_im = do('imag', c_re)
    c = do('complex', c_re, c_im)

    s_im = -do('sin', phi / 2)
    s_re = do('imag', s_im)
    s = do('complex', s_re, s_im)

    data = [[c, s], [s, c]]
    return do('array', data, like=params)


def apply_Rx(psi, theta, i, parametrize=False, **gate_opts):
    """Apply an X-rotation of ``theta`` to tensor network wavefunction ``psi``.
    """
    mtags = _merge_tags('RX', gate_opts)
    if parametrize:
        G = ops.PArray(rx_gate_param_gen, (float(theta),))
    else:
        G = qu.Rx(float(theta))
    psi.gate_(G, int(i), tags=mtags, **gate_opts)


def ry_gate_param_gen(params):
    phi = params[0]

    c_re = do('cos', phi / 2)
    c_im = do('imag', c_re)
    c = do('complex', c_re, c_im)

    s_re = do('sin', phi / 2)
    s_im = do('imag', s_re)
    s = do('complex', s_re, s_im)

    data = [[c, -s], [s, c]]
    return do('array', data, like=params)


def apply_Ry(psi, theta, i, parametrize=False, **gate_opts):
    """Apply a Y-rotation of ``theta`` to tensor network wavefunction ``psi``.
    """
    mtags = _merge_tags('RY', gate_opts)
    if parametrize:
        G = ops.PArray(ry_gate_param_gen, (float(theta),))
    else:
        G = qu.Ry(float(theta))
    psi.gate_(G, int(i), tags=mtags, **gate_opts)


def rz_gate_param_gen(params):
    phi = params[0]

    c_re = do('cos', phi / 2)
    c_im = do('imag', c_re)
    c = do('complex', c_re, c_im)

    s_im = -do('sin', phi / 2)
    s_re = do('imag', s_im)
    s = do('complex', s_re, s_im)

    data = [[c + s, 0], [0, c - s]]
    return do('array', data, like=params)


def apply_Rz(psi, theta, i, parametrize=False, **gate_opts):
    """Apply a Z-rotation of ``theta`` to tensor network wavefunction ``psi``.
    """
    mtags = _merge_tags('RZ', gate_opts)
    if parametrize:
        G = ops.PArray(rz_gate_param_gen, (float(theta),))
    else:
        G = qu.Rz(float(theta))
    psi.gate_(G, int(i), tags=mtags, **gate_opts)


def u3_gate_param_gen(params):
    theta, phi, lamda = params[0], params[1], params[2]

    c2_re = do('cos', theta / 2)
    c2_im = do('imag', c2_re)
    c2 = do('complex', c2_re, c2_im)

    s2_re = do('sin', theta / 2)
    s2_im = do('imag', s2_re)
    s2 = do('complex', s2_re, s2_im)

    el_im = lamda
    el_re = do('imag', el_im)
    el = do('exp', do('complex', el_re, el_im))

    ep_im = phi
    ep_re = do('imag', ep_im)
    ep = do('exp', do('complex', ep_re, ep_im))

    elp_im = lamda + phi
    elp_re = do('imag', elp_im)
    elp = do('exp', do('complex', elp_re, elp_im))

    data = [[c2, -el * s2],
            [ep * s2, elp * c2]]
    return do('array', data, like=params)


def apply_U3(psi, theta, phi, lamda, i, parametrize=False, **gate_opts):
    mtags = _merge_tags('U3', gate_opts)
    if parametrize:
        G = ops.PArray(u3_gate_param_gen, (theta, phi, lamda))
    else:
        G = qu.U_gate(theta, phi, lamda)
    psi.gate_(G, int(i), tags=mtags, **gate_opts)


def u2_gate_param_gen(params):
    phi, lamda = params[0], params[1]

    c00 = 1

    c01_im = lamda
    c01_re = do('imag', c01_im)
    c01 = - do('exp', do('complex', c01_re, c01_im))

    c10_im = phi
    c10_re = do('imag', c10_im)
    c10 = do('exp', do('complex', c10_re, c10_im))

    c11_im = phi + lamda
    c11_re = do('imag', c11_im)
    c11 = do('exp', do('complex', c11_re, c11_im))

    data = [[c00, c01],
            [c10, c11]]
    return do('array', data, like=params) / 2**0.5


def apply_U2(psi, phi, lamda, i, parametrize=False, **gate_opts):
    mtags = _merge_tags('U2', gate_opts)
    if parametrize:
        G = ops.PArray(u2_gate_param_gen, (phi, lamda))
    else:
        G = qu.U_gate(np.pi / 2, phi, lamda)
    psi.gate_(G, int(i), tags=mtags, **gate_opts)


def u1_gate_param_gen(params):
    lamda = params[0]

    c11_im = lamda
    c11_re = do('imag', c11_im)
    c11 = do('exp', do('complex', c11_re, c11_im))

    data = [[1, 0],
            [0, c11]]
    return do('array', data, like=params)


def apply_U1(psi, lamda, i, parametrize=False, **gate_opts):
    mtags = _merge_tags('U1', gate_opts)
    if parametrize:
        G = ops.PArray(u1_gate_param_gen, (lamda,))
    else:
        G = qu.U_gate(0.0, 0.0, lamda)
    psi.gate_(G, int(i), tags=mtags, **gate_opts)


def cu3_param_gen(params):
    U3 = u3_gate_param_gen(params)

    data = [[[[1, 0], [0, 0]],
             [[0, 1], [0, 0]]],
            [[[0, 0], [U3[0, 0], U3[0, 1]]],
             [[0, 0], [U3[1, 0], U3[1, 1]]]]]

    return do('array', data, like=params)


@functools.lru_cache(maxsize=128)
def cu3(theta, phi, lamda):
    return cu3_param_gen(np.array([theta, phi, lamda]))


def apply_cu3(psi, theta, phi, lamda, i, j, parametrize=False, **gate_opts):
    mtags = _merge_tags('CU3', gate_opts)
    if parametrize:
        G = ops.PArray(cu3_param_gen, (theta, phi, lamda))
    else:
        G = cu3(theta, phi, lamda)
    psi.gate_(G, (int(i), int(j)), tags=mtags, **gate_opts)


def cu2_param_gen(params):
    U2 = u2_gate_param_gen(params)

    data = [[[[1, 0], [0, 0]],
             [[0, 1], [0, 0]]],
            [[[0, 0], [U2[0, 0], U2[0, 1]]],
             [[0, 0], [U2[1, 0], U2[1, 1]]]]]

    return do('array', data, like=params)


@functools.lru_cache(maxsize=128)
def cu2(phi, lamda):
    return cu2_param_gen(np.array([phi, lamda]))


def apply_cu2(psi, phi, lamda, i, j, parametrize=False, **gate_opts):
    mtags = _merge_tags('CU2', gate_opts)
    if parametrize:
        G = ops.PArray(cu2_param_gen, (phi, lamda))
    else:
        G = cu2(phi, lamda)
    psi.gate_(G, (int(i), int(j)), tags=mtags, **gate_opts)


def cu1_param_gen(params):
    lamda = params[0]

    c11_im = lamda
    c11_re = do('imag', c11_im)
    c11 = do('exp', do('complex', c11_re, c11_im))

    data = [[[[1, 0], [0, 0]],
             [[0, 1], [0, 0]]],
            [[[0, 0], [1, 0]],
             [[0, 0], [0, c11]]]]

    return do('array', data, like=params)


@functools.lru_cache(maxsize=128)
def cu1(lamda):
    return cu1_param_gen(np.array([lamda]))


def apply_cu1(psi, lamda, i, j, parametrize=False, **gate_opts):
    mtags = _merge_tags('CU1', gate_opts)
    if parametrize:
        G = ops.PArray(cu1_param_gen, (lamda,))
    else:
        G = cu1(lamda)
    psi.gate_(G, (int(i), int(j)), tags=mtags, **gate_opts)


def fsim_param_gen(params):
    theta, phi = params[0], params[1]

    a_re = do('cos', theta)
    a_im = do('imag', a_re)
    a = do('complex', a_re, a_im)

    b_im = -do('sin', theta)
    b_re = do('imag', b_im)
    b = do('complex', b_re, b_im)

    c_im = -phi
    c_re = do('imag', c_im)
    c = do('exp', do('complex', c_re, c_im))

    data = [[[[1, 0], [0, 0]],
             [[0, a], [b, 0]]],
            [[[0, b], [a, 0]],
             [[0, 0], [0, c]]]]

    return do('array', data, like=params)

def fsimt_param_gen(params):
    theta = params[0]
    a_re = do('cos', theta)
    a_im = do('imag', a_re)
    a = do('complex', a_re, a_im)

    b_im = do('sin', theta)
    b_re = do('imag', b_im)
    b = do('complex', b_re, b_im)



    data = [[[[1, 0], [0, 0]],
             [[0, a], [b, 0]]],
            [[[0, b], [a, 0]],
             [[0, 0], [0, 1]]]]

    return do('array', data, like=params)





def apply_fsim(psi, theta, phi, i, j, parametrize=False, **gate_opts):
    mtags = _merge_tags('FSIM', gate_opts)
    if parametrize:
        G = ops.PArray(fsim_param_gen, (theta, phi))
    else:
        G = qu.fsim(theta, phi)
    psi.gate_(G, (int(i), int(j)), tags=mtags, **gate_opts)


def apply_fsimt(psi,theta, i, j, parametrize=False, **gate_opts):
    mtags = _merge_tags('FSIMT', gate_opts)
    if parametrize:
        G = ops.PArray(fsimt_param_gen, (theta,))
    else:
        G = qu.fsimt(theta)
    psi.gate_(G, (int(i), int(j)), tags=mtags, **gate_opts)





def fsimg_param_gen(params):
    theta, zeta, chi, gamma, phi = (
<<<<<<< HEAD
                                  params[0],
                                  params[1],
                                  params[2],
                                  params[3],
                                  params[4])
=======
        params[0], params[1], params[2], params[3], params[4]
    )
>>>>>>> 3bd2be31

    e00_im = (gamma + phi)
    e00_re = do('imag', e00_im)
    e00 = do('exp', do('complex', e00_re, e00_im))

    c_im = (gamma - phi)
    c_re = do('imag', c_im)
    c = do('exp', do('complex', c_re, c_im))

    a11_re = do('sin', theta)
    a11_im = do('imag', a11_re)
    a11 = do('complex', a11_re, a11_im)

<<<<<<< HEAD
    e11_im = (-gamma + phi + zeta)
=======
    e11_im = -(gamma + zeta)
>>>>>>> 3bd2be31
    e11_re = do('imag', e11_im)
    e11 = do('exp', do('complex', e11_re, e11_im))


    a22_re = -do('sin', theta)
    a22_im = do('imag', a22_re)
    a22 = do('complex', a22_re, a22_im)

<<<<<<< HEAD
    e22_im = -(gamma + phi + zeta)
=======
    e22_im = -(gamma - zeta)
>>>>>>> 3bd2be31
    e22_re = do('imag', e22_im)
    e22 = do('exp', do('complex', e22_re, e22_im))



    a21_re = do('cos', theta)
    a21_im = do('imag', a21_re)
    a21 = do('complex', a21_re, a21_im)

    e21_im = -(gamma + phi + chi)
    e21_re = do('imag', e21_im)
    e21 = do('exp', do('complex', e21_re, e21_im))

    a12_re = do('cos', theta)
    a12_im = do('imag', a12_re)
    a12 = do('complex', a12_re, a12_im)

    e12_im = (-gamma + phi + chi)
    e12_re = do('imag', e12_im)
    e12 = do('exp', do('complex', e12_re, e12_im))

<<<<<<< HEAD

    data = [[[[e00, 0], [0, 0]],
             [[0, a11*e11], [a21*e21, 0]]],
            [[[0, a12*e12], [a22*e22, 0]],
=======
    img_re = do('real', -1.j)
    img_im = do('imag', -1.j)
    img = do('complex', img_re, img_im)

    c_im = -(2 * gamma + phi)
    c_re = do('imag', c_im)
    c = do('exp', do('complex', c_re, c_im))

    data = [[[[1, 0], [0, 0]],
             [[0, a11 * e11], [a21 * e21 * img, 0]]],
            [[[0, a12 * e12 * img], [a22 * e22, 0]],
>>>>>>> 3bd2be31
             [[0, 0], [0, c]]]]

    return do('array', data, like=params)


def apply_fsimg(
    psi,
    theta, zeta, chi, gamma, phi,
    i, j, parametrize=False, **gate_opts
):

    mtags = _merge_tags('FSIMG', gate_opts)
    if parametrize:
        G = ops.PArray(fsimg_param_gen, (theta, zeta, chi, gamma, phi))
    else:
        G = qu.fsimg(theta, zeta, chi, gamma, phi)
    psi.gate_(G, (int(i), int(j)), tags=mtags, **gate_opts)


def rzz_param_gen(params):
    gamma = params[0]

    c00 = c11 = do('complex', do('cos', gamma), do('sin', gamma))
    c01 = c10 = do('complex', do('cos', gamma), -do('sin', gamma))

    data = [[[[c00, 0], [0, 0]],
             [[0, c01], [0, 0]]],
            [[[0, 0], [c10, 0]],
             [[0, 0], [0, c11]]]]

    return do('array', data, like=params)


@functools.lru_cache(maxsize=128)
def rzz(gamma):
    r"""
    The gate describing an Ising interaction evolution, or 'ZZ'-rotation.

    .. math::

        \mathrm{RZZ}(\gamma) = \exp(-i \gamma Z_i Z_j)

    """
    return rzz_param_gen(np.array([gamma]))


def apply_rzz(psi, gamma, i, j, parametrize=False, **gate_opts):
    mtags = _merge_tags('RZZ', gate_opts)
    if parametrize:
        G = ops.PArray(rzz_param_gen, (float(gamma),))
    else:
        G = rzz(float(gamma))
    psi.gate_(G, (int(i), int(j)), tags=mtags, **gate_opts)


def su4_gate_param_gen(params):
    """See https://arxiv.org/abs/quant-ph/0308006 - Fig. 7.
    """

    TA1 = Tensor(u3_gate_param_gen(params[0:3]), ['a1', 'a0'])
    TA2 = Tensor(u3_gate_param_gen(params[3:6]), ['b1', 'b0'])

    cnot = do('array', qu.CNOT().reshape(2, 2, 2, 2),
              like=params, dtype=TA1.data.dtype)

    TNOTC1 = Tensor(cnot, ['b2', 'a2', 'b1', 'a1'])
    TRz1 = Tensor(rz_gate_param_gen(params[12:13]), inds=['a3', 'a2'])
    TRy2 = Tensor(ry_gate_param_gen(params[13:14]), inds=['b3', 'b2'])
    TCNOT2 = Tensor(cnot, ['a5', 'b4', 'a3', 'b3'])
    TRy3 = Tensor(ry_gate_param_gen(params[14:15]), inds=['b5', 'b4'])
    TNOTC3 = Tensor(cnot, ['b6', 'a6', 'b5', 'a5'])
    TA3 = Tensor(u3_gate_param_gen(params[6:9]), ['a7', 'a6'])
    TA4 = Tensor(u3_gate_param_gen(params[9:12]), ['b7', 'b6'])

    return tensor_contract(
        TA1, TA2, TNOTC1,
        TRz1, TRy2, TCNOT2, TRy3,
        TNOTC3, TA3, TA4,
        output_inds=['a7', 'b7'] + ['a0', 'b0'],
        optimize='auto-hq',
    ).data


def apply_su4(
    psi,
    theta1, phi1, lamda1,
    theta2, phi2, lamda2,
    theta3, phi3, lamda3,
    theta4, phi4, lamda4,
    t1, t2, t3,
    i, j,
    parametrize=False,
    **gate_opts
):
    """See https://arxiv.org/abs/quant-ph/0308006 - Fig. 7.
    """
    params = (theta1, phi1, lamda1,
              theta2, phi2, lamda2,
              theta3, phi3, lamda3,
              theta4, phi4, lamda4,
              t1, t2, t3,)

    mtags = _merge_tags('SU4', gate_opts)
    if parametrize:
        G = ops.PArray(su4_gate_param_gen, params)
    else:
        G = su4_gate_param_gen(params)

    psi.gate_(G, (int(i), int(j)), tags=mtags, **gate_opts)


GATE_FUNCTIONS = {
    # constant single qubit gates
    'H': build_gate_1(qu.hadamard(), tags='H'),
    'X': build_gate_1(qu.pauli('X'), tags='X'),
    'Y': build_gate_1(qu.pauli('Y'), tags='Y'),
    'Z': build_gate_1(qu.pauli('Z'), tags='Z'),
    'S': build_gate_1(qu.S_gate(), tags='S'),
    'T': build_gate_1(qu.T_gate(), tags='T'),
    'X_1_2': build_gate_1(qu.Xsqrt(), tags='X_1/2'),
    'Y_1_2': build_gate_1(qu.Ysqrt(), tags='Y_1/2'),
    'Z_1_2': build_gate_1(qu.Zsqrt(), tags='Z_1/2'),
    'W_1_2': build_gate_1(qu.Wsqrt(), tags='W_1/2'),
    'HZ_1_2': build_gate_1(qu.Wsqrt(), tags='W_1/2'),
    # constant two qubit gates
    'CNOT': build_gate_2(qu.CNOT(), tags='CNOT'),
    'CX': build_gate_2(qu.cX(), tags='CX'),
    'CY': build_gate_2(qu.cY(), tags='CY'),
    'CZ': build_gate_2(qu.cZ(), tags='CZ'),
    'IS': build_gate_2(qu.iswap(), tags='ISWAP'),
    'ISWAP': build_gate_2(qu.iswap(), tags='ISWAP'),
    # special non-tensor gates
    'IDEN': lambda *args, **kwargs: None,
    'SWAP': apply_swap,
    # single parametrizable gates
    'RX': apply_Rx,
    'RY': apply_Ry,
    'RZ': apply_Rz,
    'U3': apply_U3,
    'U2': apply_U2,
    'U1': apply_U1,
    # two qubit parametrizable gates
    'CU3': apply_cu3,
    'CU2': apply_cu2,
    'CU1': apply_cu1,
    'FS': apply_fsim,
    'FSIM': apply_fsim,
    'FSIMT': apply_fsimt,
    'FSIMG': apply_fsimg,
    'RZZ': apply_rzz,
    'SU4': apply_su4,
}

ONE_QUBIT_PARAM_GATES = {'RX', 'RY', 'RZ', 'U3', 'U2', 'U1'}
TWO_QUBIT_PARAM_GATES = {
<<<<<<< HEAD
   'CU3', 'CU2', 'CU1', 'FS', 'FSIM', 'FSIMG','FSIMT',
   'RZZ', 'SU4'}
=======
    'CU3', 'CU2', 'CU1', 'FS', 'FSIM', 'FSIMG', 'RZZ', 'SU4'
}
>>>>>>> 3bd2be31
ALL_PARAM_GATES = ONE_QUBIT_PARAM_GATES | TWO_QUBIT_PARAM_GATES


def sample_bitstring_from_prob_ndarray(p):
    """Sample a bitstring from n-dimensional tensor ``p`` of probabilities.

    Examples
    --------

        >>> import numpy as np
        >>> p = np.zeros(shape=(2, 2, 2, 2, 2))
        >>> p[0, 1, 0, 1, 1] = 1.0
        >>> sample_bitstring_from_prob_ndarray(p)
        '01011'
    """
    b = np.random.choice(np.arange(p.size), p=p.flat)
    return f"{b:0>{p.ndim}b}"


def rehearsal_dict(tn, info):
    return {
        'tn': tn,
        'info': info,
        'W': math.log2(info.largest_intermediate),
        'C': math.log10(info.opt_cost / 2),
    }


# --------------------------- main circuit class ---------------------------- #

class Circuit:
    """Class for simulating quantum circuits using tensor networks.

    Parameters
    ----------
    N : int, optional
        The number of qubits.
    psi0 : TensorNetwork1DVector, optional
        The initial state, assumed to be ``|00000....0>`` if not given. The
        state is always copied and the tag ``PSI0`` added.
    gate_opts : dict_like, optional
        Default keyword arguments to supply to each
        :func:`~quimb.tensor.tensor_1d.gate_TN_1D` call during the circuit.
    tags : str or sequence of str, optional
        Tag(s) to add to the initial wavefunction tensors (whether these are
        propagated to the rest of the circuit's tensors depends on
        ``gate_opts``).
    psi0_dtype : str, optional
        Ensure the initial state has this dtype.
    psi0_tag : str, optional
        Ensure the initial state has this tag.
    bra_site_ind_id : str, optional
        Use this to label 'bra' site indices when creating certain (mostly
        internal) intermediate tensor networks.

    Attributes
    ----------
    psi : TensorNetwork1DVector
        The current wavefunction.

    Examples
    --------

    Create 3-qubit GHZ-state:

        >>> qc = qtn.Circuit(3)
        >>> gates = [
                ('H', 0),
                ('H', 1),
                ('CNOT', 1, 2),
                ('CNOT', 0, 2),
                ('H', 0),
                ('H', 1),
                ('H', 2),
            ]
        >>> qc.apply_gates(gates)
        >>> qc.psi
        <TensorNetwork1DVector(tensors=12, indices=14, L=3, max_bond=2)>

        >>> qc.psi.to_dense().round(4)
        qarray([[ 0.7071+0.j],
                [ 0.    +0.j],
                [ 0.    +0.j],
                [-0.    +0.j],
                [-0.    +0.j],
                [ 0.    +0.j],
                [ 0.    +0.j],
                [ 0.7071+0.j]])

        >>> for b in qc.sample(10):
        ...     print(b)
        000
        000
        111
        000
        111
        111
        000
        111
        000
        000
    """

    def __init__(
        self,
        N=None,
        psi0=None,
        gate_opts=None,
        tags=None,
        psi0_dtype='complex128',
        psi0_tag='PSI0',
        bra_site_ind_id='b{}',
    ):

        if N is None and psi0 is None:
            raise ValueError("You must supply one of `N` or `psi0`.")

        elif psi0 is None:
            self.N = N
            self._psi = MPS_computational_state('0' * N, dtype=psi0_dtype)

        elif N is None:
            self._psi = psi0.copy()
            self.N = psi0.L

        else:
            if N != psi0.L:
                raise ValueError("`N` doesn't match `psi0`.")
            self.N = N
            self._psi = psi0.copy()

        self._psi.add_tag(psi0_tag)

        if tags is not None:
            if isinstance(tags, str):
                tags = (tags,)
            for tag in tags:
                self._psi.add_tag(tag)

        self.gate_opts = ensure_dict(gate_opts)
        self.gate_opts.setdefault('contract', 'auto-split-gate')
        self.gate_opts.setdefault('propagate_tags', 'register')
        self.gates = []

        # when we add gates we will modify the TN structure, apart from in the
        # 'swap+split' case, which explicitly maintains an MPS
        if self.gate_opts['contract'] != 'swap+split':
            self._psi.view_as_(TensorNetwork1DVector)

        self._ket_site_ind_id = self._psi.site_ind_id
        self._bra_site_ind_id = bra_site_ind_id

        if self._ket_site_ind_id == self._bra_site_ind_id:
            raise ValueError(
                "The 'ket' and 'bra' site ind ids clash : "
                "'{}' and '{}".format(self._ket_site_ind_id,
                                      self._bra_site_ind_id))

        self.ket_site_ind = self._ket_site_ind_id.format
        self.bra_site_ind = self._bra_site_ind_id.format

        self._sample_n_gates = -1
        self._storage = dict()
        self._sampled_conditionals = dict()

    @classmethod
    def from_qasm(cls, qasm, **quantum_circuit_opts):
        """Generate a ``Circuit`` instance from a qasm string.
        """
        info = parse_qasm(qasm)
        qc = cls(info['n'], **quantum_circuit_opts)
        qc.apply_gates(info['gates'])
        return qc

    @classmethod
    def from_qasm_file(cls, fname, **quantum_circuit_opts):
        """Generate a ``Circuit`` instance from a qasm file.
        """
        info = parse_qasm_file(fname)
        qc = cls(info['n'], **quantum_circuit_opts)
        qc.apply_gates(info['gates'])
        return qc

    @classmethod
    def from_qasm_url(cls, url, **quantum_circuit_opts):
        """Generate a ``Circuit`` instance from a qasm url.
        """
        info = parse_qasm_url(url)
        qc = cls(info['n'], **quantum_circuit_opts)
        qc.apply_gates(info['gates'])
        return qc

    def apply_gate_raw(self, U, where, tags=None,
                       gate_round=None, **gate_opts):
        """Apply the raw array ``U`` as a gate on qubits in ``where``. It will
        be assumed to be unitary for the sake of computing reverse lightcones.
        """
        tags = (
            tags_to_oset(tags) |
            tags_to_oset(f'GATE_{len(self.gates)}')
        )
        if (gate_round is not None):
            tags.add(f'ROUND_{gate_round}')
        opts = {**self.gate_opts, **gate_opts}
        self._psi.gate_(U, where, tags=tags, **opts)
        self.gates.append((id(U), *where))

    def apply_gate(self, gate_id, *gate_args, gate_round=None, **gate_opts):
        """Apply a single gate to this tensor network quantum circuit. If
        ``gate_round`` is supplied the tensor(s) added will be tagged with
        ``'ROUND_{gate_round}'``. Alternatively, putting an integer first like
        so::

            circuit.apply_gate(10, 'H', 7)

        Is automatically translated to::

            circuit.apply_gate('H', 7, gate_round=10)

        Parameters
        ----------
        gate_id : str
            Which type of gate to apply.
        gate_args : list[str]
            The argument to supply to it.
        gate_round : int, optional
            The gate round. If ``gate_id`` is integer-like, will also be taken
            from here, with then ``gate_id, gate_args = gate_args[0],
            gate_args[1:]``.
        gate_opts
            Supplied to the gate function, options here will override the
            default ``gate_opts``.
        """

        # unique tag
        tags = tags_to_oset(f'GATE_{len(self.gates)}')

        # parse which 'round' of gates
        if (gate_round is not None):
            tags.add(f'ROUND_{gate_round}')
        elif isinstance(gate_id, numbers.Integral) or gate_id.isdigit():
            # gate round given as first entry of qasm line
            tags.add(f'ROUND_{gate_id}')
            gate_id, gate_args = gate_args[0], gate_args[1:]

        gate_id = gate_id.upper()
        gate_fn = GATE_FUNCTIONS[gate_id]

        # overide any default gate opts
        opts = {**self.gate_opts, **gate_opts}

        # handle parametrize kwarg for non-parametrizable gates
        if ('parametrize' in opts) and (gate_id not in ALL_PARAM_GATES):
            parametrize = opts.pop('parametrize')
            if parametrize:
                msg = f"The gate '{gate_id}' cannot be parametrized."
                raise ValueError(msg)
            # can pop+ignore if False

        # gate the TN!
        gate_fn(self._psi, *gate_args, tags=tags, **opts)

        # keep track of the gates applied
        self.gates.append((gate_id, *gate_args))

    def apply_gates(self, gates):
        """Apply a sequence of gates to this tensor network quantum circuit.

        Parameters
        ----------
        gates : list[list[str]]
            The sequence of gates to apply.
        """
        for gate in gates:
            self.apply_gate(*gate)

        self._psi.squeeze_()

    def apply_circuit(self, gates):  # pragma: no cover
        import warnings
        msg = ("``apply_circuit`` is deprecated in favour of ``apply_gates``.")
        warnings.warn(msg, DeprecationWarning)
        self.apply_gates(gates)

    def h(self, i, gate_round=None):
        self.apply_gate('H', i, gate_round=gate_round)

    def x(self, i, gate_round=None):
        self.apply_gate('X', i, gate_round=gate_round)

    def y(self, i, gate_round=None):
        self.apply_gate('Y', i, gate_round=gate_round)

    def z(self, i, gate_round=None):
        self.apply_gate('Z', i, gate_round=gate_round)

    def s(self, i, gate_round=None):
        self.apply_gate('S', i, gate_round=gate_round)

    def t(self, i, gate_round=None):
        self.apply_gate('T', i, gate_round=gate_round)

    def x_1_2(self, i, gate_round=None):
        self.apply_gate('X_1_2', i, gate_round=gate_round)

    def y_1_2(self, i, gate_round=None):
        self.apply_gate('Y_1_2', i, gate_round=gate_round)

    def z_1_2(self, i, gate_round=None):
        self.apply_gate('Z_1_2', i, gate_round=gate_round)

    def w_1_2(self, i, gate_round=None):
        self.apply_gate('W_1_2', i, gate_round=gate_round)

    def hz_1_2(self, i, gate_round=None):
        self.apply_gate('HZ_1_2', i, gate_round=gate_round)

    # constant two qubit gates

    def cnot(self, i, j, gate_round=None):
        self.apply_gate('CNOT', i, j, gate_round=gate_round)

    def cx(self, i, j, gate_round=None):
        self.apply_gate('CX', i, j, gate_round=gate_round)

    def cy(self, i, j, gate_round=None):
        self.apply_gate('CY', i, j, gate_round=gate_round)

    def cz(self, i, j, gate_round=None):
        self.apply_gate('CZ', i, j, gate_round=gate_round)

    def iswap(self, i, j, gate_round=None):
        self.apply_gate('ISWAP', i, j)

    # special non-tensor gates

    def iden(self, i, gate_round=None):
        pass

    def swap(self, i, j, gate_round=None):
        self.apply_gate('SWAP', i, j)

    # parametrizable gates

    def rx(self, theta, i, gate_round=None, parametrize=False):
        self.apply_gate('RX', theta, i, gate_round=gate_round,
                        parametrize=parametrize)

    def ry(self, theta, i, gate_round=None, parametrize=False):
        self.apply_gate('RY', theta, i, gate_round=gate_round,
                        parametrize=parametrize)

    def rz(self, theta, i, gate_round=None, parametrize=False):
        self.apply_gate('RZ', theta, i, gate_round=gate_round,
                        parametrize=parametrize)

    def u3(self, theta, phi, lamda, i, gate_round=None, parametrize=False):
        self.apply_gate('U3', theta, phi, lamda, i,
                        gate_round=gate_round, parametrize=parametrize)

    def u2(self, phi, lamda, i, gate_round=None, parametrize=False):
        self.apply_gate('U2', phi, lamda, i,
                        gate_round=gate_round, parametrize=parametrize)

    def u1(self, lamda, i, gate_round=None, parametrize=False):
        self.apply_gate('U1', lamda, i,
                        gate_round=gate_round, parametrize=parametrize)

    def cu3(self, theta, phi, lamda, i, j, gate_round=None, parametrize=False):
        self.apply_gate('CU3', theta, phi, lamda, i, j,
                        gate_round=gate_round, parametrize=parametrize)

    def cu2(self, phi, lamda, i, j, gate_round=None, parametrize=False):
        self.apply_gate('CU2', phi, lamda, i, j,
                        gate_round=gate_round, parametrize=parametrize)

    def cu1(self, lamda, i, j, gate_round=None, parametrize=False):
        self.apply_gate('CU1', lamda, i, j,
                        gate_round=gate_round, parametrize=parametrize)

    def fsim(self, theta, phi, i, j, gate_round=None, parametrize=False):
        self.apply_gate('FSIM', theta, phi, i, j,
                        gate_round=gate_round, parametrize=parametrize)

<<<<<<< HEAD

    def fsimt(self, theta, i, j, gate_round=None, parametrize=False):
        self.apply_gate('FSIMT', theta, i, j,
                        gate_round=gate_round, parametrize=parametrize)

    def fsimg(
             self, theta, Zeta, chi,
             gamma, phi, i, j, gate_round=None, parametrize=False
             ):
        self.apply_gate('FSIMG', theta, Zeta, chi, gamma, phi, i, j,
=======
    def fsimg(self, theta, zeta, chi, gamma, phi, i, j,
              gate_round=None, parametrize=False):
        self.apply_gate('FSIMG', theta, zeta, chi, gamma, phi, i, j,
>>>>>>> 3bd2be31
                        gate_round=gate_round, parametrize=parametrize)

    def rzz(self, theta, i, j, gate_round=None, parametrize=False):
        self.apply_gate('RZZ', theta, i, j,
                        gate_round=gate_round, parametrize=parametrize)

    def su4(
        self,
        theta1, phi1, lamda1,
        theta2, phi2, lamda2,
        theta3, phi3, lamda3,
        theta4, phi4, lamda4,
        t1, t2, t3,
        i, j,
        gate_round=None, parametrize=False
    ):
        self.apply_gate(
            'SU4',
            theta1, phi1, lamda1,
            theta2, phi2, lamda2,
            theta3, phi3, lamda3,
            theta4, phi4, lamda4,
            t1, t2, t3,
            i, j,
            gate_round=gate_round, parametrize=parametrize
        )

    @property
    def psi(self):
        """Tensor network representation of the wavefunction.
        """
        # make sure all same dtype and drop singlet dimensions
        psi = self._psi.copy()
        psi.squeeze_()
        psi.astype_(psi.dtype)
        return psi

    def get_uni(self, transposed=False):
        """Tensor network representation of the unitary operator (i.e. with
        the initial state removed).
        """
        U = self.psi

        if transposed:
            # rename the initial state rand_uuid bonds to 1D site inds
            ixmap = {self.ket_site_ind(i): self.bra_site_ind(i)
                     for i in range(self.N)}
        else:
            ixmap = {}

        # the first `N` tensors should be the tensors of input state
        tids = tuple(U.tensor_map)[:self.N]
        for i, tid in enumerate(tids):
            t = U._pop_tensor(tid)
            old_ix, = t.inds

            if transposed:
                ixmap[old_ix] = f'k{i}'
            else:
                ixmap[old_ix] = f'b{i}'

        U.reindex_(ixmap)
        U.view_as_(
            TensorNetwork1DOperator,
            upper_ind_id=self._ket_site_ind_id,
            lower_ind_id=self._bra_site_ind_id,
        )

        return U

    @property
    def uni(self):
        import warnings
        warnings.warn(
            "In future the tensor network returned by ``circ.uni`` will not "
            "be transposed as it is currently, to match the expectation from "
            "``U = circ.uni.to_dense()`` behaving like ``U @ psi``. You can "
            "retain this behaviour with ``circ.get_uni(transposed=True)``.",
            FutureWarning
        )
        return self.get_uni(transposed=True)

    def get_reverse_lightcone_tags(self, where):
        """Get the tags of gates in this circuit corresponding to the 'reverse'
        lightcone propagating backwards from registers in ``where``.

        Parameters
        ----------
        where : int or sequence of int
            The register or register to get the reverse lightcone of.

        Returns
        -------
        tuple[str]
            The sequence of gate tags (``GATE_{i}``, ...) corresponding to the
            lightcone.
        """
        if isinstance(where, numbers.Integral):
            cone = {where}
        else:
            cone = set(where)

        lightcone_tags = []

        for i, gate in reversed(tuple(enumerate(self.gates))):
            if gate[0] == 'IDEN':
                continue

            if gate[0] == 'SWAP':
                i, j = gate[1:]
                i_in_cone = i in cone
                j_in_cone = j in cone
                if i_in_cone:
                    cone.add(j)
                else:
                    cone.discard(j)
                if j_in_cone:
                    cone.add(i)
                else:
                    cone.discard(i)
                continue

            if isinstance(gate[-2], numbers.Integral):
                regs = set(gate[-2:])
            else:
                regs = set(gate[-1:])

            if regs & cone:
                lightcone_tags.append(f"GATE_{i}")
                cone |= regs

        # initial state is always part of the lightcone
        lightcone_tags.append('PSI0')
        lightcone_tags.reverse()

        return tuple(lightcone_tags)

    def get_psi_reverse_lightcone(self, where, keep_psi0=False):
        """Get just the bit of the wavefunction in the reverse lightcone of
        sites in ``where`` - i.e. causally linked.

        Parameters
        ----------
        where : int, or sequence of int
            The sites to propagate the the lightcone back from, supplied to
            :meth:`~quimb.tensor.circuit.Circuit.get_reverse_lightcone_tags`.
        keep_psi0 : bool, optional
            Keep the tensors corresponding to the initial wavefunction
            regardless of whether they are outside of the lightcone.

        Returns
        -------
        psi_lc : TensorNetwork1DVector
        """
        if isinstance(where, numbers.Integral):
            where = (where,)

        psi = self.psi
        lightcone_tags = self.get_reverse_lightcone_tags(where)
        psi_lc = psi.select_any(lightcone_tags).view_like_(psi)

        if not keep_psi0:
            # these sites are in the lightcone regardless of being alone
            site_inds = set(map(psi.site_ind, where))

            for tid, t in tuple(psi_lc.tensor_map.items()):
                # get all tensors connected to this tensor (incld itself)
                neighbors = oset_union(psi_lc.ind_map[ix] for ix in t.inds)

                # lone tensor not attached to anything - drop it
                # but only if it isn't directly in the ``where`` region
                if (len(neighbors) == 1) and set(t.inds).isdisjoint(site_inds):
                    psi_lc._pop_tensor(tid)

        return psi_lc

    def _maybe_init_storage(self):
        # clear/create the cache if circuit has changed
        if self._sample_n_gates != len(self.gates):
            self._sample_n_gates = len(self.gates)

            # storage
            self._storage.clear()
            self._sampled_conditionals.clear()
            self._marginal_storage_size = 0

    def _get_sliced_contractor(
        self,
        info,
        target_size,
        arrays,
        overhead_warn=2.0,
    ):
        key = ('sliced_contractor', info.eq, target_size)
        if key in self._storage:
            sc = self._storage[key]
            sc.arrays = arrays
            return sc

        from cotengra import SliceFinder

        sf = SliceFinder(info, target_size=target_size)
        ix_sl, cost_sl = sf.search()

        if cost_sl.overhead > overhead_warn:
            import warnings
            warnings.warn(
                f"Slicing contraction to size {target_size} has introduced"
                f" an FLOPs overhead of {cost_sl.overhead:.2f}x.")

        sc = sf.SlicedContractor(arrays)
        self._storage[key] = sc
        return sc

    def get_psi_simplified(
        self,
        seq='ADCRS',
        atol=1e-12,
        equalize_norms=False
    ):
        """Get the full wavefunction post local tensor network simplification.

        Parameters
        ----------
        seq : str, optional
            Which local tensor network simplifications to perform and in which
            order, see
            :meth:`~quimb.tensor.tensor_core.TensorNetwork.full_simplify`.
        atol : float, optional
            The tolerance with which to compare to zero when applying
            :meth:`~quimb.tensor.tensor_core.TensorNetwork.full_simplify`.
        equalize_norms : bool, optional
            Actively renormalize tensor norms during simplification.

        Returns
        -------
        psi : TensorNetwork1DVector
        """
        self._maybe_init_storage()

        key = ('psi_simplified', seq, atol)
        if key in self._storage:
            return self._storage[key].copy()

        psi = self.psi
        # make sure to keep all outer indices
        output_inds = tuple(map(psi.site_ind, range(self.N)))

        # simplify the state and cache it
        psi.full_simplify_(seq=seq, atol=atol, output_inds=output_inds,
                           equalize_norms=equalize_norms)
        self._storage[key] = psi

        # return a copy so we can modify it inplace
        return psi.copy()

    def get_rdm_lightcone_simplified(
        self,
        where,
        seq='ADCRS',
        atol=1e-12,
        equalize_norms=False,
    ):
        """Get a simplified TN of the norm of the wavefunction, with
        gates outside reverse lightcone of ``where`` cancelled, and physical
        indices within ``where`` preserved so that they can be fixed (sliced)
        or used as output indices.

        Parameters
        ----------
        where : int or sequence of int
            The region assumed to be the target density matrix essentially.
            Supplied to
            :meth:`~quimb.tensor.circuit.Circuit.get_reverse_lightcone_tags`.
        seq : str, optional
            Which local tensor network simplifications to perform and in which
            order, see
            :meth:`~quimb.tensor.tensor_core.TensorNetwork.full_simplify`.
        atol : float, optional
            The tolerance with which to compare to zero when applying
            :meth:`~quimb.tensor.tensor_core.TensorNetwork.full_simplify`.
        equalize_norms : bool, optional
            Actively renormalize tensor norms during simplification.

        Returns
        -------
        TensorNetwork
        """
        key = ('rdm_lightcone_simplified', tuple(sorted(where)), seq, atol)
        if key in self._storage:
            return self._storage[key].copy()

        ket_lc = self.get_psi_reverse_lightcone(where)

        k_inds = tuple(map(self.ket_site_ind, where))
        b_inds = tuple(map(self.bra_site_ind, where))

        bra_lc = ket_lc.conj().reindex(dict(zip(k_inds, b_inds)))
        rho_lc = bra_lc | ket_lc

        # don't want to simplify site indices in region away
        output_inds = b_inds + k_inds

        # # simplify the norm and cache it
        rho_lc.full_simplify_(seq=seq, atol=atol, output_inds=output_inds,
                              equalize_norms=equalize_norms)
        self._storage[key] = rho_lc

        # return a copy so we can modify it inplace
        return rho_lc.copy()

    def amplitude(
        self,
        b,
        optimize='auto-hq',
        simplify_sequence='ADCRS',
        simplify_atol=1e-12,
        simplify_equalize_norms=False,
        backend='auto',
        dtype='complex128',
        target_size=None,
        rehearse=False,
    ):
        r"""Get the amplitude coefficient of bitstring ``b``.

        .. math::

            c_b = \langle b | \psi \rangle

        Parameters
        ----------
        b : str or sequence of int
            The bitstring to compute the transition amplitude for.
        optimize : str, optional
            Contraction path optimizer to use for the amplitude, can be
            a reusable path optimizer as only called once (though path won't be
            cached for later use in that case).
        simplify_sequence : str, optional
            Which local tensor network simplifications to perform and in which
            order, see
            :meth:`~quimb.tensor.tensor_core.TensorNetwork.full_simplify`.
        simplify_atol : float, optional
            The tolerance with which to compare to zero when applying
            :meth:`~quimb.tensor.tensor_core.TensorNetwork.full_simplify`.
        simplify_equalize_norms : bool, optional
            Actively renormalize tensor norms during simplification.
        backend : str, optional
            Backend to perform the contraction with, e.g. ``'numpy'``,
            ``'cupy'`` or ``'jax'``. Passed to ``opt_einsum``.
        dtype : str, optional
            Data type to cast the TN to before contraction.
        target_size : None or int, optional
            The largest size of tensor to allow. If specified and any
            contraction involves tensors bigger than this, 'slice' the
            contraction into independent parts and sum them individually.
            Requires ``cotengra`` currently.
        rehearse : bool or "tn", optional
            If ``True``, generate and cache the simplified tensor network and
            contraction path but don't actually perform the contraction.
            Returns a dict with keys ``"tn"`` and ``'info'`` with the tensor
            network that will be contracted and the corresponding contraction
            path if so.
        """
        self._maybe_init_storage()

        if len(b) != self.N:
            raise ValueError(f"Bit-string {b} length does not "
                             f"match number of qubits {self.N}.")

        fs_opts = {
            'seq': simplify_sequence,
            'atol': simplify_atol,
            'equalize_norms': simplify_equalize_norms,
        }

        # get the full wavefunction simplified
        psi_b = self.get_psi_simplified(**fs_opts)

        # fix the output indices to the correct bitstring
        for i, x in zip(range(self.N), b):
            psi_b.isel_({psi_b.site_ind(i): int(x)})

        # perform a final simplification and cast
        psi_b.full_simplify_(**fs_opts)
        psi_b.astype_(dtype)

        if rehearse == "tn":
            return psi_b

        # get the contraction path info
        info = psi_b.contract(
            all, output_inds=(), optimize=optimize, get='path-info'
        )

        if rehearse:
            return rehearsal_dict(psi_b, info)

        if target_size is not None:
            # perform the 'sliced' contraction restricted to ``target_size``
            arrays = tuple(t.data for t in psi_b)
            sc = self._get_sliced_contractor(info, target_size, arrays)
            c_b = sc.contract_all(backend=backend)
        else:
            # perform the full contraction with the path found
            c_b = psi_b.contract(
                all, output_inds=(), optimize=info.path, backend=backend
            )

        return c_b

    def amplitude_rehearse(
        self,
        b='random',
        simplify_sequence='ADCRS',
        simplify_atol=1e-12,
        simplify_equalize_norms=False,
        optimize='auto-hq',
        dtype='complex128',
        rehearse=True,
    ):
        """Perform just the tensor network simplifications and contraction path
        finding associated with computing a single amplitude (caching the
        results) but don't perform the actual contraction.

        Parameters
        ----------
        b : 'random', str or sequence of int
            The bitstring to rehearse computing the transition amplitude for,
            if ``'random'`` (the default) a random bitstring will be used.
        optimize : str, optional
            Contraction path optimizer to use for the marginal, can be
            a reusable path optimizer as only called once (though path won't be
            cached for later use in that case).
        simplify_sequence : str, optional
            Which local tensor network simplifications to perform and in which
            order, see
            :meth:`~quimb.tensor.tensor_core.TensorNetwork.full_simplify`.
        simplify_atol : float, optional
            The tolerance with which to compare to zero when applying
            :meth:`~quimb.tensor.tensor_core.TensorNetwork.full_simplify`.
        simplify_equalize_norms : bool, optional
            Actively renormalize tensor norms during simplification.
        backend : str, optional
            Backend to perform the marginal contraction with, e.g. ``'numpy'``,
            ``'cupy'`` or ``'jax'``. Passed to ``opt_einsum``.
        dtype : str, optional
            Data type to cast the TN to before contraction.

        Returns
        -------
        dict

        """
        if b == 'random':
            import random
            b = [random.choice('01') for _ in range(self.N)]

        return self.amplitude(
            b=b, optimize=optimize, dtype=dtype, rehearse=rehearse,
            simplify_sequence=simplify_sequence,
            simplify_atol=simplify_atol,
            simplify_equalize_norms=simplify_equalize_norms
        )

    amplitude_tn = functools.partialmethod(amplitude_rehearse, rehearse="tn")

    def partial_trace(
        self,
        keep,
        optimize='auto-hq',
        simplify_sequence='ADCRS',
        simplify_atol=1e-12,
        simplify_equalize_norms=False,
        backend='auto',
        dtype='complex128',
        target_size=None,
        rehearse=False,
    ):
        r"""Perform the partial trace on the circuit wavefunction, retaining
        only qubits in ``keep``, and making use of reverse lightcone
        cancellation:

        .. math::

            \rho_{\bar{q}} = Tr_{\bar{p}}
            |\psi_{\bar{q}} \rangle \langle \psi_{\bar{q}}|

        Where :math:`\bar{q}` is the set of qubits to keep,
        :math:`\psi_{\bar{q}}` is the circuit wavefunction only with gates in
        the causal cone of this set, and :math:`\bar{p}` is the remaining
        qubits.

        Parameters
        ----------
        keep : int or sequence of int
            The qubit(s) to keep as we trace out the rest.
        optimize : str, optional
            Contraction path optimizer to use for the reduced density matrix,
            can be a custom path optimizer as only called once (though path
            won't be cached for later use in that case).
        simplify_sequence : str, optional
            Which local tensor network simplifications to perform and in which
            order, see
            :meth:`~quimb.tensor.tensor_core.TensorNetwork.full_simplify`.
        simplify_atol : float, optional
            The tolerance with which to compare to zero when applying
            :meth:`~quimb.tensor.tensor_core.TensorNetwork.full_simplify`.
        simplify_equalize_norms : bool, optional
            Actively renormalize tensor norms during simplification.
        backend : str, optional
            Backend to perform the marginal contraction with, e.g. ``'numpy'``,
            ``'cupy'`` or ``'jax'``. Passed to ``opt_einsum``.
        dtype : str, optional
            Data type to cast the TN to before contraction.
        target_size : None or int, optional
            The largest size of tensor to allow. If specified and any
            contraction involves tensors bigger than this, 'slice' the
            contraction into independent parts and sum them individually.
            Requires ``cotengra`` currently.
        rehearse : bool or "tn", optional
            If ``True``, generate and cache the simplified tensor network and
            contraction path but don't actually perform the contraction.
            Returns a dict with keys ``"tn"`` and ``'info'`` with the tensor
            network that will be contracted and the corresponding contraction
            path if so.

        Returns
        -------
        array or dict
        """

        if isinstance(keep, numbers.Integral):
            keep = (keep,)

        output_inds = (tuple(map(self.ket_site_ind, keep)) +
                       tuple(map(self.bra_site_ind, keep)))

        rho = self.get_rdm_lightcone_simplified(
            where=keep, seq=simplify_sequence, atol=simplify_atol,
            equalize_norms=simplify_equalize_norms,
        ).astype_(dtype)

        if rehearse == "tn":
            return rho

        info = rho.contract(
            all,
            output_inds=output_inds,
            optimize=optimize,
            get='path-info'
        )

        if rehearse:
            return rehearsal_dict(rho, info)

        if target_size is not None:
            # perform the 'sliced' contraction restricted to ``target_size``
            arrays = tuple(t.data for t in rho)
            sc = self._get_sliced_contractor(info, target_size, arrays)
            rho_dense = sc.contract_all(backend=backend)
        else:
            # perform the full contraction with the path found
            rho_dense = rho.contract(
                all, output_inds=output_inds,
                optimize=info.path, backend=backend
            ).data

        return ops.reshape(rho_dense, [2**len(keep), 2**len(keep)])

    partial_trace_rehearse = functools.partialmethod(
        partial_trace, rehearse=True)
    partial_trace_tn = functools.partialmethod(
        partial_trace, rehearse="tn")

    def local_expectation(
        self,
        G,
        where,
        optimize='auto-hq',
        simplify_sequence='ADCRS',
        simplify_atol=1e-12,
        simplify_equalize_norms=False,
        backend='auto',
        dtype='complex128',
        target_size=None,
        rehearse=False,
    ):
        r"""Compute the a single expectation value of operator ``G``, acting on
        sites ``where``, making use of reverse lightcone cancellation.

        .. math::

            \langle \psi_{\bar{q}} | G_{\bar{q}} | \psi_{\bar{q}} \rangle

        where :math:`\bar{q}` is the set of qubits :math:`G` acts one and
        :math:`\psi_{\bar{q}}` is the circuit wavefunction only with gates in
        the causal cone of this set. If you supply a tuple or list of gates
        then the expectations will be computed simulteneously.

        Parameters
        ----------
        G : array or tuple[array] or list[array]
            The raw operator(s) to find the expectation of.
        where : int or sequence of int
            Which qubits the operator acts on.
        optimize : str, optional
            Contraction path optimizer to use for the local expectation,
            can be a custom path optimizer as only called once (though path
            won't be cached for later use in that case).
        simplify_sequence : str, optional
            Which local tensor network simplifications to perform and in which
            order, see
            :meth:`~quimb.tensor.tensor_core.TensorNetwork.full_simplify`.
        simplify_atol : float, optional
            The tolerance with which to compare to zero when applying
            :meth:`~quimb.tensor.tensor_core.TensorNetwork.full_simplify`.
        simplify_equalize_norms : bool, optional
            Actively renormalize tensor norms during simplification.
        backend : str, optional
            Backend to perform the marginal contraction with, e.g. ``'numpy'``,
            ``'cupy'`` or ``'jax'``. Passed to ``opt_einsum``.
        dtype : str, optional
            Data type to cast the TN to before contraction.
        target_size : None or int, optional
            The largest size of tensor to allow. If specified and any
            contraction involves tensors bigger than this, 'slice' the
            contraction into independent parts and sum them individually.
            Requires ``cotengra`` currently.
        gate_opts : None or dict_like
            Options to use when applying ``G`` to the wavefunction.
        rehearse : bool or "tn", optional
            If ``True``, generate and cache the simplified tensor network and
            contraction path but don't actually perform the contraction.
            Returns a dict with keys ``'tn'`` and ``'info'`` with the tensor
            network that will be contracted and the corresponding contraction
            path if so.

        Returns
        -------
        scalar, tuple[scalar] or dict
        """
        if isinstance(where, numbers.Integral):
            where = (where,)

        fs_opts = {
            'seq': simplify_sequence,
            'atol': simplify_atol,
            'equalize_norms': simplify_equalize_norms,
        }

        rho = self.get_rdm_lightcone_simplified(where=where, **fs_opts)
        k_inds = tuple(self.ket_site_ind(i) for i in where)
        b_inds = tuple(self.bra_site_ind(i) for i in where)

        if isinstance(G, (list, tuple)):
            # if we have multiple expectations create an extra indexed stack
            nG = len(G)
            G_data = do('stack', G)
            G_data = reshape(G_data, (nG,) + (2,) * 2 * len(where))
            output_inds = (rand_uuid(),)
        else:
            G_data = reshape(G, (2,) * 2 * len(where))
            output_inds = ()

        TG = Tensor(data=G_data, inds=output_inds + b_inds + k_inds)

        rhoG = rho | TG

        rhoG.full_simplify_(output_inds=output_inds, **fs_opts)
        rhoG.astype_(dtype)

        if rehearse == "tn":
            return rhoG

        info = rhoG.contract(
            all,
            output_inds=output_inds,
            optimize=optimize,
            get='path-info'
        )

        if rehearse:
            return rehearsal_dict(rhoG, info)

        if target_size is not None:
            # perform the 'sliced' contraction restricted to ``target_size``
            arrays = tuple(t.data for t in rhoG)
            sc = self._get_sliced_contractor(info, target_size, arrays)
            g_ex = sc.contract_all(backend=backend)
        else:
            g_ex = rhoG.contract(all, output_inds=output_inds,
                                 optimize=info.path, backend=backend)

        if isinstance(g_ex, Tensor):
            g_ex = tuple(g_ex.data)

        return g_ex

    local_expectation_rehearse = functools.partialmethod(
        local_expectation, rehearse=True)
    local_expectation_tn = functools.partialmethod(
        local_expectation, rehearse="tn")

    def compute_marginal(
        self,
        where,
        fix=None,
        optimize='auto-hq',
        backend='auto',
        dtype='complex64',
        simplify_sequence='ADCRS',
        simplify_atol=1e-6,
        simplify_equalize_norms=True,
        target_size=None,
        rehearse=False,
    ):
        """Compute the probability tensor of qubits in ``where``, given
        possibly fixed qubits in ``fix`` and tracing everything else having
        removed redundant unitary gates.

        Parameters
        ----------
        where : sequence of int
            The qubits to compute the marginal probability distribution of.
        fix : None or dict[int, str], optional
            Measurement results on other qubits to fix.
        optimize : str, optional
            Contraction path optimizer to use for the marginal, can be
            a reusable path optimizer as only called once (though path won't be
            cached for later use in that case).
        backend : str, optional
            Backend to perform the marginal contraction with, e.g. ``'numpy'``,
            ``'cupy'`` or ``'jax'``. Passed to ``opt_einsum``.
        dtype : str, optional
            Data type to cast the TN to before contraction.
        simplify_sequence : str, optional
            Which local tensor network simplifications to perform and in which
            order, see
            :meth:`~quimb.tensor.tensor_core.TensorNetwork.full_simplify`.
        simplify_atol : float, optional
            The tolerance with which to compare to zero when applying
            :meth:`~quimb.tensor.tensor_core.TensorNetwork.full_simplify`.
        simplify_equalize_norms : bool, optional
            Actively renormalize tensor norms during simplification.
        rehearse : bool or "tn", optional
            Whether to perform the marginal contraction or just return the
            associated TN and contraction path information.
        target_size : None or int, optional
            The largest size of tensor to allow. If specified and any
            contraction involves tensors bigger than this, 'slice' the
            contraction into independent parts and sum them individually.
            Requires ``cotengra`` currently.
        """
        self._maybe_init_storage()

        # index trick to contract straight to reduced density matrix diagonal
        # rho_ii -> p_i (i.e. insert a COPY tensor into the norm)
        output_inds = [self.ket_site_ind(i) for i in where]

        fs_opts = {
            'seq': simplify_sequence,
            'atol': simplify_atol,
            'equalize_norms': simplify_equalize_norms,
        }

        # lightcone region is target qubit plus fixed qubits
        region = set(where)
        if fix is not None:
            region |= set(fix)
        region = tuple(sorted(region))

        # have we fixed or are measuring all qubits?
        final_marginal = (len(region) == self.N)

        # these both are cached and produce TN copies
        if final_marginal:
            # won't need to partially trace anything -> just need ket
            nm_lc = self.get_psi_simplified(**fs_opts)
        else:
            # can use lightcone cancellation on partially traced qubits
            nm_lc = self.get_rdm_lightcone_simplified(region, **fs_opts)
            # re-connect the ket and bra indices as taking diagonal
            nm_lc.reindex_({
                self.bra_site_ind(i): self.ket_site_ind(i) for i in region
            })

        if fix:
            # project (slice) fixed tensors with bitstring
            # this severs the indices connecting bra and ket on fixed sites
            nm_lc.isel_({self.ket_site_ind(i): int(b) for i, b in fix.items()})

        # having sliced we can do a final simplify
        nm_lc.full_simplify_(output_inds=output_inds, **fs_opts)

        # for stability with very small probabilities, scale by average prob
        if fix is not None:
            nfact = 2**len(fix)
            if final_marginal:
                nm_lc.multiply_(nfact**0.5, spread_over='all')
            else:
                nm_lc.multiply_(nfact, spread_over='all')

        # cast to desired data type
        nm_lc.astype_(dtype)

        if rehearse == "tn":
            return nm_lc

        # NB. the path isn't *neccesarily* the same each time due to the post
        #     slicing full simplify, however there is also the lower level
        #     contraction path cache if the structure generated *is* the same
        #     so still pretty efficient to just overwrite
        info = nm_lc.contract(
            all, output_inds=output_inds,
            optimize=optimize, get='path-info'
        )

        if rehearse:
            return rehearsal_dict(nm_lc, info)

        if target_size is not None:
            # perform the 'sliced' contraction restricted to ``target_size``
            arrays = tuple(t.data for t in nm_lc)
            sc = self._get_sliced_contractor(info, target_size, arrays)
            p_marginal = abs(sc.contract_all(backend=backend))
        else:
            # perform the full contraction with the path found
            p_marginal = abs(nm_lc.contract(
                all, output_inds=output_inds,
                optimize=info.path, backend=backend
            ).data)

        if final_marginal:
            # we only did half the ket contraction so need to square
            p_marginal = p_marginal**2

        if fix is not None:
            p_marginal /= nfact

        return p_marginal

    compute_marginal_rehearse = functools.partialmethod(
        compute_marginal, rehearse=True)
    compute_marginal_tn = functools.partialmethod(
        compute_marginal, rehearse="tn")

    def calc_qubit_ordering(self, qubits=None):
        """Get a order to measure ``qubits`` in, by greedily choosing whichever
        has the smallest reverse lightcone followed by whichever expands this
        lightcone *least*.

        Parameters
        ----------
        qubits : None or sequence of int
            The qubits to generate a lightcone ordering for, if ``None``,
            assume all qubits.

        Returns
        -------
        tuple[int]
            The order to 'measure' qubits in.
        """
        self._maybe_init_storage()

        if qubits is None:
            qubits = tuple(range(self.N))
        else:
            qubits = tuple(sorted(qubits))

        key = ('lightcone_ordering', qubits)

        # check the cache first
        if key in self._storage:
            return self._storage[key]

        cone = set()
        lctgs = {i: set(self.get_reverse_lightcone_tags(i)) for i in qubits}

        order = []
        while lctgs:
            # get the next qubit which adds least num gates to lightcone
            next_qubit = min(lctgs, key=lambda i: len(lctgs[i] - cone))
            cone |= lctgs.pop(next_qubit)
            order.append(next_qubit)

        order = self._storage[key] = tuple(order)

        return order

    def _parse_qubits_order(self, qubits=None, order=None):
        """Simply initializes the default of measuring all qubits, and the
        default order, or checks that ``order`` is a permutation of ``qubits``.
        """
        if qubits is None:
            qubits = range(self.N)
        if order is None:
            order = self.calc_qubit_ordering(qubits)
        elif set(qubits) != set(order):
            raise ValueError("``order`` must be a permutation of ``qubits``.")

        return qubits, order

    def _group_order(self, order, group_size=1):
        """Take the qubit ordering ``order`` and batch it in groups of size
        ``group_size``, sorting the qubits (for caching reasons) within each
        group.
        """
        return tuple(
            tuple(sorted(g))
            for g in partition_all(group_size, order)
        )

    def sample(
        self,
        C,
        qubits=None,
        order=None,
        group_size=1,
        max_marginal_storage=2**20,
        seed=None,
        optimize='auto-hq',
        backend='auto',
        dtype='complex64',
        simplify_sequence='ADCRS',
        simplify_atol=1e-6,
        simplify_equalize_norms=False,
        target_size=None,
    ):
        r"""Sample the circuit given by ``gates``, ``C`` times, using lightcone
        cancelling and caching marginal distribution results. This is a
        generator. This proceeds as a chain of marginal computations.

        Assuming we have ``group_size=1``, and some ordering of the qubits,
        :math:`\{q_0, q_1, q_2, q_3, \ldots\}` we first compute:

        .. math::

            p(q_0) = \mathrm{diag} \mathrm{Tr}_{1, 2, 3,\ldots}
            | \psi_{0} \rangle \langle \psi_{0} |

        I.e. simply the probability distribution on a single qubit, conditioned
        on nothing. The subscript on :math:`\psi` refers to the fact that we
        only need gates from the causal cone of qubit 0.
        From this we can sample an outcome, either 0 or 1, if we
        call this :math:`r_0` we can then move on to the next marginal:

        .. math::

            p(q_1 | r_0) = \mathrm{diag} \mathrm{Tr}_{2, 3,\ldots}
            \langle r_0
            | \psi_{0, 1} \rangle \langle \psi_{0, 1} |
            r_0 \rangle

        I.e. the probability distribution of the next qubit, given our prior
        result. We can sample from this to get :math:`r_1`. Then we compute:

        .. math::

            p(q_2 | r_0 r_1) = \mathrm{diag} \mathrm{Tr}_{3,\ldots}
            \langle r_0 r_1
            | \psi_{0, 1, 2} \rangle \langle \psi_{0, 1, 2} |
            r_0 r_1 \rangle

        Eventually we will reach the 'final marginal', which we can compute as

        .. math::

            |\langle r_0 r_1 r_2 r_3 \ldots | \psi \rangle|^2

        since there is nothing left to trace out.

        Parameters
        ----------
        C : int
            The number of times to sample.
        qubits : None or sequence of int, optional
            Which qubits to measure, defaults (``None``) to all qubits.
        order : None or sequence of int, optional
            Which order to measure the qubits in, defaults (``None``) to an
            order based on greedily expanding the smallest reverse lightcone.
            If specified it should be a permutation of ``qubits``.
        group_size : int, optional
            How many qubits to group together into marginals, the larger this
            is the fewer marginals need to be computed, which can be faster at
            the cost of higher memory. The marginal themselves will each be
            of size ``2**group_size``.
        max_marginal_storage : int, optional
            The total cumulative number of marginal probabilites to cache, once
            this is exceeded caching will be turned off.
        seed : None or int, optional
            A random seed, passed to ``numpy.random.seed`` if given.
        optimize : str, optional
            Contraction path optimizer to use for the marginals, shouldn't be
            a reusable path optimizer as called on many different TNs. Passed
            to :func:`opt_einsum.contract_path`. If you want to use a custom
            path optimizer register it with a name using
            ``opt_einsum.paths.register_path_fn`` after which the paths will be
            cached on name.
        backend : str, optional
            Backend to perform the marginal contraction with, e.g. ``'numpy'``,
            ``'cupy'`` or ``'jax'``. Passed to ``opt_einsum``.
        dtype : str, optional
            Data type to cast the TN to before contraction.
        simplify_sequence : str, optional
            Which local tensor network simplifications to perform and in which
            order, see
            :meth:`~quimb.tensor.tensor_core.TensorNetwork.full_simplify`.
        simplify_atol : float, optional
            The tolerance with which to compare to zero when applying
            :meth:`~quimb.tensor.tensor_core.TensorNetwork.full_simplify`.
        simplify_equalize_norms : bool, optional
            Actively renormalize tensor norms during simplification.
        target_size : None or int, optional
            The largest size of tensor to allow. If specified and any
            contraction involves tensors bigger than this, 'slice' the
            contraction into independent parts and sum them individually.
            Requires ``cotengra`` currently.

        Yields
        ------
        bitstrings : sequence of str
        """
        # init TN norms, contraction paths, and marginals
        self._maybe_init_storage()

        # which qubits and an ordering e.g. (2, 3, 4, 5), (5, 3, 4, 2)
        qubits, order = self._parse_qubits_order(qubits, order)

        # group the ordering e.g. ((5, 3), (4, 2))
        groups = self._group_order(order, group_size)

        if seed is not None:
            np.random.seed(seed)

        result = dict()
        for _ in range(C):
            for where in groups:

                # key - (tuple[int] where, tuple[tuple[int q, str b])
                # value  - marginal probability distribution of `where` given
                #     prior results, as an ndarray
                # e.g. ((2,), ((0, '0'), (1, '0'))): array([1., 0.]), means
                #     prob(qubit2='0')=1 given qubit0='0' and qubit1='0'
                #     prob(qubit2='1')=0 given qubit0='0' and qubit1='0'
                key = (where, tuple(sorted(result.items())))
                if key not in self._sampled_conditionals:
                    # compute p(qs=x | current bitstring)
                    p = self.compute_marginal(
                        where=where,
                        fix=result,
                        optimize=optimize,
                        backend=backend,
                        dtype=dtype,
                        simplify_sequence=simplify_sequence,
                        simplify_atol=simplify_atol,
                        simplify_equalize_norms=simplify_equalize_norms,
                        target_size=target_size,
                    )
                    p = do('to_numpy', p).astype('float64')
                    p /= p.sum()

                    if self._marginal_storage_size <= max_marginal_storage:
                        self._sampled_conditionals[key] = p
                        self._marginal_storage_size += p.size
                else:
                    p = self._sampled_conditionals[key]

                # the sampled bitstring e.g. '1' or '001010101'
                b_where = sample_bitstring_from_prob_ndarray(p)

                # split back into individual qubit results
                for q, b in zip(where, b_where):
                    result[q] = b

            yield "".join(result[i] for i in qubits)
            result.clear()

    def sample_rehearse(
        self,
        qubits=None,
        order=None,
        group_size=1,
        result=None,
        optimize='auto-hq',
        simplify_sequence='ADCRS',
        simplify_atol=1e-6,
        simplify_equalize_norms=False,
        rehearse=True,
        progbar=False,
    ):
        """Perform the preparations and contraction path findings for
        :meth:`~quimb.tensor.circuit.Circuit.sample`, caching various
        intermedidate objects, but don't perform the main contractions.

        Parameters
        ----------
        qubits : None or sequence of int, optional
            Which qubits to measure, defaults (``None``) to all qubits.
        order : None or sequence of int, optional
            Which order to measure the qubits in, defaults (``None``) to an
            order based on greedily expanding the smallest reverse lightcone.
        group_size : int, optional
            How many qubits to group together into marginals, the larger this
            is the fewer marginals need to be computed, which can be faster at
            the cost of higher memory. The marginal's size itself is
            exponential in ``group_size``.
        result : None or dict[int, str], optional
            Explicitly check the computational cost of this result, assumed to
            be all zeros if not given.
        optimize : str, optional
            Contraction path optimizer to use for the marginals, shouldn't be
            a reusable path optimizer as called on many different TNs. Passed
            to :func:`opt_einsum.contract_path`. If you want to use a custom
            path optimizer register it with a name using
            ``opt_einsum.paths.register_path_fn`` after which the paths will be
            cached on name.
        simplify_sequence : str, optional
            Which local tensor network simplifications to perform and in which
            order, see
            :meth:`~quimb.tensor.tensor_core.TensorNetwork.full_simplify`.
        simplify_atol : float, optional
            The tolerance with which to compare to zero when applying
            :meth:`~quimb.tensor.tensor_core.TensorNetwork.full_simplify`.
        simplify_equalize_norms : bool, optional
            Actively renormalize tensor norms during simplification.
        progbar : bool, optional
            Whether to show the progress of finding each contraction path.

        Returns
        -------
        dict[tuple[int], dict]
            One contraction path info object per grouped marginal computation.
            The keys of the dict are the qubits the marginal is computed for,
            the values are a dict containing a representative simplified tensor
            network (key: 'tn') and the main contraction path info
            (key: 'info').
        """
        # init TN norms, contraction paths, and marginals
        self._maybe_init_storage()
        qubits, order = self._parse_qubits_order(qubits, order)
        groups = self._group_order(order, group_size)

        if result is None:
            result = {q: '0' for q in qubits}

        fix = {}
        tns_and_infos = {}

        for where in _progbar(groups, disable=not progbar):
            tns_and_infos[where] = self.compute_marginal(
                where=where,
                fix=fix,
                optimize=optimize,
                simplify_sequence=simplify_sequence,
                simplify_atol=simplify_atol,
                simplify_equalize_norms=simplify_equalize_norms,
                rehearse=rehearse,
            )

            # set the result of qubit ``q`` arbitrarily
            for q in where:
                fix[q] = result[q]

        return tns_and_infos

    sample_tns = functools.partialmethod(sample_rehearse, rehearse="tn")

    def sample_chaotic(
        self,
        C,
        marginal_qubits,
        max_marginal_storage=2**20,
        seed=None,
        optimize='auto-hq',
        backend='auto',
        dtype='complex64',
        simplify_sequence='ADCRS',
        simplify_atol=1e-6,
        simplify_equalize_norms=False,
        target_size=None,
    ):
        r"""Sample from this circuit, *assuming* it to be chaotic. Which is to
        say, only compute and sample correctly from the final marginal,
        assuming that the distribution on the other qubits is uniform.
        Given ``marginal_qubits=5`` for instance, for each sample a random
        bit-string :math:`r_0 r_1 r_2 \ldots r_{N - 6}` for the remaining
        :math:`N - 5` qubits will be chosen, then the final marginal will be
        computed as

        .. math::

            p(q_{N-5}q_{N-4}q_{N-3}q_{N-2}q_{N-1}
            | r_0 r_1 r_2 \ldots r_{N-6})
            =
            |\langle r_0 r_1 r_2 \ldots r_{N - 6} | \psi \rangle|^2

        and then sampled from. Note the expression on the right hand side has
        5 open indices here and so is a tensor, however if ``marginal_qubits``
        is not too big then the cost of contracting this is very similar to
        a single amplitude.

        .. note::

            This method *assumes* the circuit is chaotic, if its not, then the
            samples produced will not be an accurate representation of the
            probability distribution.

        Parameters
        ----------
        C : int
            The number of times to sample.
        marginal_qubits : int or sequence of int
            The number of qubits to treat as marginal, or the actual qubits. If
            an int is given then the qubits treated as marginal will be
            ``circuit.calc_qubit_ordering()[:marginal_qubits]``.
        seed : None or int, optional
            A random seed, passed to ``numpy.random.seed`` if given.
        optimize : str, optional
            Contraction path optimizer to use for the marginal, can be
            a reusable path optimizer as only called once (though path won't be
            cached for later use in that case).
        backend : str, optional
            Backend to perform the marginal contraction with, e.g. ``'numpy'``,
            ``'cupy'`` or ``'jax'``. Passed to ``opt_einsum``.
        dtype : str, optional
            Data type to cast the TN to before contraction.
        simplify_sequence : str, optional
            Which local tensor network simplifications to perform and in which
            order, see
            :meth:`~quimb.tensor.tensor_core.TensorNetwork.full_simplify`.
        simplify_atol : float, optional
            The tolerance with which to compare to zero when applying
            :meth:`~quimb.tensor.tensor_core.TensorNetwork.full_simplify`.
        simplify_equalize_norms : bool, optional
            Actively renormalize tensor norms during simplification.
        target_size : None or int, optional
            The largest size of tensor to allow. If specified and any
            contraction involves tensors bigger than this, 'slice' the
            contraction into independent parts and sum them individually.
            Requires ``cotengra`` currently.

        Yields
        ------
        str
        """
        # init TN norms, contraction paths, and marginals
        self._maybe_init_storage()
        qubits = tuple(range(self.N))

        if seed is not None:
            np.random.seed(seed)

        # choose which qubits to treat as marginal - ideally 'towards one side'
        #     to increase contraction efficiency
        if isinstance(marginal_qubits, numbers.Integral):
            marginal_qubits = self.calc_qubit_ordering()[:marginal_qubits]
        where = tuple(sorted(marginal_qubits))

        # we will uniformly sample, and post-select on, the remaining qubits
        fix_qubits = tuple(q for q in qubits if q not in where)

        result = dict()
        for _ in range(C):

            # generate a random bit-string for the fixed qubits
            for q in fix_qubits:
                result[q] = np.random.choice(('0', '1'))

            # compute the remaining marginal
            key = (where, tuple(sorted(result.items())))
            if key not in self._sampled_conditionals:
                p = self.compute_marginal(
                    where=where,
                    fix=result,
                    optimize=optimize,
                    backend=backend,
                    dtype=dtype,
                    simplify_sequence=simplify_sequence,
                    simplify_atol=simplify_atol,
                    simplify_equalize_norms=simplify_equalize_norms,
                    target_size=target_size,
                )
                p = do('to_numpy', p).astype('float64')
                p /= p.sum()

                if self._marginal_storage_size <= max_marginal_storage:
                    self._sampled_conditionals[key] = p
                    self._marginal_storage_size += p.size
            else:
                p = self._sampled_conditionals[key]

            # sample a bit-string for the marginal qubits
            b_where = sample_bitstring_from_prob_ndarray(p)

            # split back into individual qubit results
            for q, b in zip(where, b_where):
                result[q] = b

            yield "".join(result[i] for i in qubits)
            result.clear()

    def sample_chaotic_rehearse(
        self,
        marginal_qubits,
        result=None,
        optimize='auto-hq',
        simplify_sequence='ADCRS',
        simplify_atol=1e-6,
        simplify_equalize_norms=False,
        dtype='complex64',
        rehearse=True,
    ):
        """Rehearse chaotic sampling (perform just the TN simplifications and
        contraction path finding).

        Parameters
        ----------
        marginal_qubits : int or sequence of int
            The number of qubits to treat as marginal, or the actual qubits. If
            an int is given then the qubits treated as marginal will be
            ``circuit.calc_qubit_ordering()[:marginal_qubits]``.
        result : None or dict[int, str], optional
            Explicitly check the computational cost of this result, assumed to
            be all zeros if not given.
        optimize : str, optional
            Contraction path optimizer to use for the marginal, can be
            a reusable path optimizer as only called once (though path won't be
            cached for later use in that case).
        simplify_sequence : str, optional
            Which local tensor network simplifications to perform and in which
            order, see
            :meth:`~quimb.tensor.tensor_core.TensorNetwork.full_simplify`.
        simplify_atol : float, optional
            The tolerance with which to compare to zero when applying
            :meth:`~quimb.tensor.tensor_core.TensorNetwork.full_simplify`.
        simplify_equalize_norms : bool, optional
            Actively renormalize tensor norms during simplification.
        dtype : str, optional
            Data type to cast the TN to before contraction.

        Returns
        -------
        dict[tuple[int], dict]
            The contraction path information for the main computation, the key
            is the qubits that formed the final marginal. The value is itself a
            dict with keys ``'tn'`` - a representative tensor network - and
            ``'info'`` - the contraction path information.
        """

        # init TN norms, contraction paths, and marginals
        self._maybe_init_storage()
        qubits = tuple(range(self.N))

        if isinstance(marginal_qubits, numbers.Integral):
            marginal_qubits = self.calc_qubit_ordering()[:marginal_qubits]
        where = tuple(sorted(marginal_qubits))

        fix_qubits = tuple(q for q in qubits if q not in where)

        if result is None:
            fix = {q: '0' for q in fix_qubits}
        else:
            fix = {q: result[q] for q in fix_qubits}

        rehs = self.compute_marginal(
            where=where,
            fix=fix,
            optimize=optimize,
            simplify_sequence=simplify_sequence,
            simplify_atol=simplify_atol,
            simplify_equalize_norms=simplify_equalize_norms,
            dtype=dtype,
            rehearse=rehearse,
        )

        if rehearse == "tn":
            return rehs

        return {where: rehs}

    sample_chaotic_tn = functools.partialmethod(
        sample_chaotic_rehearse, rehearse="tn")

    def to_dense(
        self,
        reverse=False,
        optimize='auto-hq',
        simplify_sequence='R',
        simplify_atol=1e-12,
        simplify_equalize_norms=False,
        backend='auto',
        dtype=None,
        target_size=None,
        rehearse=False,
    ):
        """Generate the dense representation of the final wavefunction.

        Parameters
        ----------
        reverse : bool, optional
            Whether to reverse the order of the subsystems, to match the
            convention of qiskit for example.
        optimize : str, optional
            Contraction path optimizer to use for the contraction, can be
            a single path optimizer as only called once (though path won't be
            cached for later use in that case).
        dtype : dtype or str, optional
            If given, convert the tensors to this dtype prior to contraction.
        simplify_sequence : str, optional
            Which local tensor network simplifications to perform and in which
            order, see
            :meth:`~quimb.tensor.tensor_core.TensorNetwork.full_simplify`.
        simplify_atol : float, optional
            The tolerance with which to compare to zero when applying
            :meth:`~quimb.tensor.tensor_core.TensorNetwork.full_simplify`.
        simplify_equalize_norms : bool, optional
            Actively renormalize tensor norms during simplification.
        backend : str, optional
            Backend to perform the contraction with, e.g. ``'numpy'``,
            ``'cupy'`` or ``'jax'``. Passed to ``opt_einsum``.
        dtype : str, optional
            Data type to cast the TN to before contraction.
        target_size : None or int, optional
            The largest size of tensor to allow. If specified and any
            contraction involves tensors bigger than this, 'slice' the
            contraction into independent parts and sum them individually.
            Requires ``cotengra`` currently.
        rehearse : bool, optional
            If ``True``, generate and cache the simplified tensor network and
            contraction path but don't actually perform the contraction.
            Returns a dict with keys ``'tn'`` and ``'info'`` with the tensor
            network that will be contracted and the corresponding contraction
            path if so.

        Returns
        -------
        psi : qarray
            The densely represented wavefunction with ``dtype`` data.
        """
        psi = self.get_psi_simplified(
            seq=simplify_sequence,
            atol=simplify_atol,
            equalize_norms=simplify_equalize_norms
        )

        if dtype is not None:
            psi.astype_(dtype)

        if rehearse == "tn":
            return psi

        output_inds = tuple(map(psi.site_ind, range(self.N)))
        if reverse:
            output_inds = output_inds[::-1]

        # get the contraction path info
        info = psi.contract(
            all, output_inds=output_inds, optimize=optimize, get='path-info'
        )

        if rehearse:
            return rehearsal_dict(psi, info)

        if target_size is not None:
            # perform the 'sliced' contraction restricted to ``target_size``
            arrays = tuple(t.data for t in psi)
            sc = self._get_sliced_contractor(info, target_size, arrays)
            psi_tensor = sc.contract_all(backend=backend)
        else:
            # perform the full contraction with the path found
            psi_tensor = psi.contract(
                all, output_inds=output_inds,
                optimize=info.path, backend=backend
            ).data

        k = ops.reshape(psi_tensor, (-1, 1))

        if isinstance(k, np.ndarray):
            k = qu.qarray(k)

        return k

    to_dense_rehearse = functools.partialmethod(to_dense, rehearse=True)
    to_dense_tn = functools.partialmethod(to_dense, rehearse="tn")

    def simulate_counts(self, C, seed=None, reverse=False, **to_dense_opts):
        """Simulate measuring all qubits in the computational basis many times.
        Unlike :meth:`~quimb.tensor.circuit.Circuit.sample`, this generates all
        the samples simulteneously using the full wavefunction constructed from
        :meth:`~quimb.tensor.circuit.Circuit.to_dense`, then calling
        :func:`~quimb.calc.simulate_counts`.

        .. warning::

            Because this constructs the full wavefunction it always requires
            exponential memory in the number of qubits, regardless of circuit
            depth and structure.

        Parameters
        ----------
        C : int
            The number of 'experimental runs', i.e. total counts.
        seed : int, optional
            A seed for reproducibility.
        reverse : bool, optional
            Whether to reverse the order of the subsystems, to match the
            convention of qiskit for example.
        to_dense_opts
            Suppled to :meth:`~quimb.tensor.circuit.Circuit.to_dense`.

        Returns
        -------
        results : dict[str, int]
            The number of recorded counts for each
        """
        p_dense = self.to_dense(reverse=reverse, **to_dense_opts)
        return qu.simulate_counts(p_dense, C=C, seed=seed)

    def schrodinger_contract(self, *args, **contract_opts):
        ntensor = self._psi.num_tensors
        path = [(0, 1)] + [(0, i) for i in reversed(range(1, ntensor - 1))]
        return self.psi.contract(*args, optimize=path, **contract_opts)

    def xeb(
        self,
        samples_or_counts,
        cache=None,
        cache_maxsize=2**20,
        progbar=False,
        **amplitude_opts,
    ):
        """Compute the linear cross entropy benchmark (XEB) for samples or
        counts, amplitude per amplitude.

        Parameters
        ----------
        samples_or_counts : Iterable[str] or Dict[str, int]
            Either the raw bitstring samples or a dict mapping bitstrings to
            the number of counts observed.
        cache : dict, optional
            A dictionary to store the probabilities in, if not supplied
            ``quimb.utils.LRU(cache_maxsize)`` will be used.
        cache_maxsize, optional
            The maximum size of the cache to be used.
        progbar, optional
            Whether to show progress as the bitstrings are iterated over.
        amplitude_opts
            Supplied to :meth:`~quimb.tensor.circuit.Circuit.amplitude`.
        """
        try:
            it = samples_or_counts.items()
        except AttributeError:
            it = zip(samples_or_counts, itertools.repeat(1))

        if progbar:
            it = _progbar(it)

        M = 0
        psum = 0.0

        if cache is None:
            cache = LRU(cache_maxsize)

        for b, cnt in it:
            try:
                p = cache[b]
            except KeyError:
                p = cache[b] = abs(self.amplitude(b, **amplitude_opts))**2
            psum += cnt * p
            M += cnt

        return (2 ** self.N) / M * psum - 1

    def xeb_ex(
        self,
        optimize='auto-hq',
        simplify_sequence='R',
        simplify_atol=1e-12,
        simplify_equalize_norms=False,
        dtype=None,
        backend=None,
        autojit=False,
        progbar=False,
        **contract_opts
    ):
        """Compute the exactly expected XEB for this circuit. The main feature
        here is that if you supply a cotengra optimizer that searches for
        sliced indices then the XEB will be computed without constructing the
        full wavefunction.

        Parameters
        ----------
        optimize : str or PathOptimizer, optional
            Contraction path optimizer.
        simplify_sequence : str, optional
            Simplifications to apply to tensor network prior to contraction.
        simplify_sequence : str, optional
            Which local tensor network simplifications to perform and in which
            order, see
            :meth:`~quimb.tensor.tensor_core.TensorNetwork.full_simplify`.
        simplify_atol : float, optional
            The tolerance with which to compare to zero when applying
            :meth:`~quimb.tensor.tensor_core.TensorNetwork.full_simplify`.
        dtype : str, optional
            Data type to cast the TN to before contraction.
        backend : str, optional
            Convert tensors to, and then use contractions from, this library.
        autojit : bool, optional
            Apply ``autoray.autojit`` to the contraciton and map-reduce.
        progbar : bool, optional
            Show progress in terms of number of wavefunction chunks processed.
        """
        # get potentially simplified TN of full wavefunction
        psi = self.to_dense_tn(
            simplify_sequence=simplify_sequence,
            simplify_atol=simplify_atol,
            simplify_equalize_norms=simplify_equalize_norms,
            dtype=dtype,
        )

        # find a possibly sliced contraction tree
        output_inds = tuple(map(psi.site_ind, range(self.N)))
        tree = psi.contraction_tree(optimize=optimize, output_inds=output_inds)

        arrays = psi.arrays
        if backend is not None:
            arrays = [do('array', x, like=backend) for x in arrays]

        # perform map-reduce style computation over output wavefunction chunks
        # so we don't need entire wavefunction in memory at same time
        chunks = tree.gen_output_chunks(
            arrays,
            autojit=autojit,
            **contract_opts
        )
        if progbar:
            chunks = _progbar(chunks, total=tree.nchunks)

        def f(chunk):
            return do('sum', do('abs', chunk)**4)

        if autojit:
            # since we convert the arrays above, the jit backend is
            # automatically inferred
            from autoray import autojit
            f = autojit(f)

        p2sum = functools.reduce(operator.add, map(f, chunks))
        return 2**self.N * p2sum - 1

    def update_params_from(self, tn):
        """Assuming ``tn`` is a tensor network with tensors tagged ``GATE_{i}``
        corresponding to this circuit (e.g. from ``circ.psi`` or ``circ.uni``)
        but with updated parameters, update the current circuit parameters and
        tensors with those values.

        This is an inplace modification of the ``Circuit``.

        Parameters
        ----------
        tn : TensorNetwork
            The tensor network to find the updated parameters from.
        """
        for i, gate in enumerate(self.gates):
            label = gate[0]
            tag = f'GATE_{i}'
            t = tn[tag]

            # sanity check that tensor(s) `t` correspond to the correct gate
            if label not in get_tags(t):
                raise ValueError(f"The tensor(s) correponding to gate {i} "
                                 f"should be tagged with '{label}', got {t}.")

            # only update gates and tensors if they are parametrizable
            if isinstance(t, PTensor):

                # update the actual tensor
                self._psi[tag].params = t.params

                # update the gate entry
                if label in ONE_QUBIT_PARAM_GATES:
                    new_gate = (label, *t.params, gate[-1])
                elif label in TWO_QUBIT_PARAM_GATES:
                    new_gate = (label, *t.params, *gate[-2:])
                else:
                    raise ValueError(f"Didn't recognise '{label}' "
                                     "gate as parametrizable.")

                self.gates[i] = new_gate

    @property
    def num_gates(self):
        return len(self.gates)

    def __repr__(self):
        r = "<Circuit(n={}, num_gates={}, gate_opts={})>"
        return r.format(self.N, self.num_gates, self.gate_opts)


class CircuitMPS(Circuit):
    """Quantum circuit simulation keeping the state always in a MPS form. If
    you think the circuit will not build up much entanglement, or you just want
    to keep a rigorous handle on how much entanglement is present, this can
    be useful.
    """

    def __init__(self, N=None, psi0=None, gate_opts=None, tags=None):
        gate_opts = ensure_dict(gate_opts)
        gate_opts.setdefault('contract', 'swap+split')
        super().__init__(N, psi0, gate_opts, tags)

    @property
    def psi(self):
        # no squeeze so that bond dims of 1 preserved
        return self._psi

    @property
    def uni(self):
        raise ValueError("You can't extract the circuit unitary "
                         "TN from a ``CircuitMPS``.")

    def calc_qubit_ordering(self, qubits=None):
        """MPS already has a natural ordering.
        """
        if qubits is None:
            return tuple(range(self.N))
        else:
            return tuple(sorted(qubits))

    def get_psi_reverse_lightcone(self, where, keep_psi0=False):
        """Override ``get_psi_reverse_lightcone`` as for an MPS the lightcone
        is not meaningful.
        """
        return self.psi


class CircuitDense(Circuit):
    """Quantum circuit simulation keeping the state in full dense form.
    """

    def __init__(self, N=None, psi0=None, gate_opts=None, tags=None):
        gate_opts = ensure_dict(gate_opts)
        gate_opts.setdefault('contract', True)
        super().__init__(N, psi0, gate_opts, tags)

    @property
    def psi(self):
        t = self._psi ^ all
        psi = TensorNetwork([t])
        psi.view_as_(Dense1D, like=self._psi)
        return psi

    @property
    def uni(self):
        raise ValueError("You can't extract the circuit unitary "
                         "TN from a ``CircuitDense``.")

    def calc_qubit_ordering(self, qubits=None):
        """Qubit ordering doesn't matter for a dense wavefunction.
        """
        if qubits is None:
            return tuple(range(self.N))
        else:
            return tuple(sorted(qubits))

    def get_psi_reverse_lightcone(self, where, keep_psi0=False):
        """Override ``get_psi_reverse_lightcone`` as for a dense wavefunction
        the lightcone is not meaningful.
        """
        return self.psi<|MERGE_RESOLUTION|>--- conflicted
+++ resolved
@@ -446,16 +446,8 @@
 
 def fsimg_param_gen(params):
     theta, zeta, chi, gamma, phi = (
-<<<<<<< HEAD
-                                  params[0],
-                                  params[1],
-                                  params[2],
-                                  params[3],
-                                  params[4])
-=======
         params[0], params[1], params[2], params[3], params[4]
     )
->>>>>>> 3bd2be31
 
     e00_im = (gamma + phi)
     e00_re = do('imag', e00_im)
@@ -469,11 +461,7 @@
     a11_im = do('imag', a11_re)
     a11 = do('complex', a11_re, a11_im)
 
-<<<<<<< HEAD
-    e11_im = (-gamma + phi + zeta)
-=======
     e11_im = -(gamma + zeta)
->>>>>>> 3bd2be31
     e11_re = do('imag', e11_im)
     e11 = do('exp', do('complex', e11_re, e11_im))
 
@@ -482,11 +470,7 @@
     a22_im = do('imag', a22_re)
     a22 = do('complex', a22_re, a22_im)
 
-<<<<<<< HEAD
-    e22_im = -(gamma + phi + zeta)
-=======
     e22_im = -(gamma - zeta)
->>>>>>> 3bd2be31
     e22_re = do('imag', e22_im)
     e22 = do('exp', do('complex', e22_re, e22_im))
 
@@ -508,12 +492,6 @@
     e12_re = do('imag', e12_im)
     e12 = do('exp', do('complex', e12_re, e12_im))
 
-<<<<<<< HEAD
-
-    data = [[[[e00, 0], [0, 0]],
-             [[0, a11*e11], [a21*e21, 0]]],
-            [[[0, a12*e12], [a22*e22, 0]],
-=======
     img_re = do('real', -1.j)
     img_im = do('imag', -1.j)
     img = do('complex', img_re, img_im)
@@ -525,7 +503,6 @@
     data = [[[[1, 0], [0, 0]],
              [[0, a11 * e11], [a21 * e21 * img, 0]]],
             [[[0, a12 * e12 * img], [a22 * e22, 0]],
->>>>>>> 3bd2be31
              [[0, 0], [0, c]]]]
 
     return do('array', data, like=params)
@@ -681,13 +658,8 @@
 
 ONE_QUBIT_PARAM_GATES = {'RX', 'RY', 'RZ', 'U3', 'U2', 'U1'}
 TWO_QUBIT_PARAM_GATES = {
-<<<<<<< HEAD
-   'CU3', 'CU2', 'CU1', 'FS', 'FSIM', 'FSIMG','FSIMT',
-   'RZZ', 'SU4'}
-=======
     'CU3', 'CU2', 'CU1', 'FS', 'FSIM', 'FSIMG', 'RZZ', 'SU4'
 }
->>>>>>> 3bd2be31
 ALL_PARAM_GATES = ONE_QUBIT_PARAM_GATES | TWO_QUBIT_PARAM_GATES
 
 
@@ -1072,22 +1044,9 @@
         self.apply_gate('FSIM', theta, phi, i, j,
                         gate_round=gate_round, parametrize=parametrize)
 
-<<<<<<< HEAD
-
-    def fsimt(self, theta, i, j, gate_round=None, parametrize=False):
-        self.apply_gate('FSIMT', theta, i, j,
-                        gate_round=gate_round, parametrize=parametrize)
-
-    def fsimg(
-             self, theta, Zeta, chi,
-             gamma, phi, i, j, gate_round=None, parametrize=False
-             ):
-        self.apply_gate('FSIMG', theta, Zeta, chi, gamma, phi, i, j,
-=======
     def fsimg(self, theta, zeta, chi, gamma, phi, i, j,
               gate_round=None, parametrize=False):
         self.apply_gate('FSIMG', theta, zeta, chi, gamma, phi, i, j,
->>>>>>> 3bd2be31
                         gate_round=gate_round, parametrize=parametrize)
 
     def rzz(self, theta, i, j, gate_round=None, parametrize=False):
