import functools
from operator import add

from autoray import do, dag

from ..utils import check_opt, ensure_dict
from .tensor_core import TensorNetwork


class TensorNetworkGen(TensorNetwork):
    """A tensor network which notionally has a single tensor per 'site',
    though these could be labelled arbitrarily could also be linked in an
    arbitrary geometry by bonds.
    """

    _EXTRA_PROPS = (
        "_sites",
        "_site_tag_id",
    )

    def _compatible_arbgeom(self, other):
        """Check whether ``self`` and ``other`` represent the same set of
        sites and are tagged equivalently.
        """
        return isinstance(other, TensorNetworkGen) and all(
            getattr(self, e) == getattr(other, e)
            for e in TensorNetworkGen._EXTRA_PROPS
        )

    def __and__(self, other):
        new = super().__and__(other)
        if self._compatible_arbgeom(other):
            new.view_as_(TensorNetworkGen, like=self)
        return new

    def __or__(self, other):
        new = super().__or__(other)
        if self._compatible_arbgeom(other):
            new.view_as_(TensorNetworkGen, like=self)
        return new

    @property
    def sites(self):
        """The sites of this arbitrary geometry tensor network.
        """
        return self._sites

    @property
    def nsites(self):
        """The total number of sites.
        """
        return len(self._sites)

    @property
    def site_tag_id(self):
        """The string specifier for tagging each site of this generic TN.
        """
        return self._site_tag_id

    def site_tag(self, site):
        """The name of the tag specifiying the tensor at ``site``.
        """
        return self.site_tag_id.format(site)

    @property
    def site_tags(self):
        """All of the site tags.
        """
        return tuple(map(self.site_tag, self.sites))

    def maybe_convert_coo(self, x):
        """Check if ``x`` is a tuple of two ints and convert to the
        corresponding site tag if so.
        """
        if x in self.sites:
            return self.site_tag(x)
        return x

    def _get_tids_from_tags(self, tags, which="all"):
        """This is the function that lets coordinates such as ``site`` be
        used for many 'tag' based functions.
        """
        tags = self.maybe_convert_coo(tags)
        return super()._get_tids_from_tags(tags, which=which)


def gauge_product_boundary_vector(
    tn,
    tags,
    which="all",
    max_bond=1,
    smudge=1e-6,
    canonize_distance=0,
    select_local_distance=None,
    select_local_opts=None,
    **contract_around_opts,
):
    tids = tn._get_tids_from_tags(tags, which)

    # form the double layer tensor network - this is the TN we will
    #     generate the actual gauges with
    if select_local_distance is None:
        # use the whole tensor network ...
        outer_inds = tn.outer_inds()
        dtn = tn.H & tn
    else:
        # ... or just a local patch
        select_local_opts = ensure_dict(select_local_opts)
        ltn = tn._select_local_tids(
            tids,
            max_distance=select_local_distance,
            virtual=False,
            **select_local_opts,
        )
        outer_inds = ltn.outer_inds()
        dtn = ltn.H | ltn

    # get all inds in the tagged region
    region_inds = set.union(*(set(tn.tensor_map[tid].inds) for tid in tids))

    # contract all 'physical' indices so that we have a single layer TN
    #     outside region and double layer sandwich inside region
    for ix in outer_inds:
        if (ix in region_inds) or (ix not in dtn.ind_map):
            # 1st condition - don't contract region sandwich
            # 2nd condition - if local selecting, will get multibonds so
            #     some indices already contracted
            continue
        dtn.contract_ind(ix)

    # form the single layer boundary of double layer tagged region
    dtids = dtn._get_tids_from_tags(tags, which)
    dtn._contract_around_tids(
        dtids,
        min_distance=1,
        max_bond=max_bond,
        canonize_distance=canonize_distance,
        **contract_around_opts,
    )

    # select this boundary and compress to ensure it is a product operator
    dtn = dtn._select_without_tids(dtids, virtual=True)
    dtn.compress_all_(max_bond=1)
    dtn.squeeze_()

    # each tensor in the boundary should now have exactly two inds
    #     connecting to the top and bottom of the tagged region double
    #     layer. Iterate over these, inserting the gauge into the original
    #     tensor network that would turn each of these boundary tensors
    #     into identities.
    for t in dtn:
        (ix,) = [i for i in t.inds if i in region_inds]
        _, s, VH = do("linalg.svd", t.data)
        s = s + smudge
        G = do("reshape", s ** 0.5, (-1, 1)) * VH
        Ginv = dag(VH) * do("reshape", s ** -0.5, (1, -1))

        tid_l, tid_r = sorted(tn.ind_map[ix], key=lambda tid: tid in tids)
        tn.tensor_map[tid_l].gate_(Ginv.T, ix)
        tn.tensor_map[tid_r].gate_(G, ix)

    return tn


class TensorNetworkGenVector(TensorNetworkGen, TensorNetwork):
    """A tensor network which notionally has a single tensor and outer index
    per 'site', though these could be labelled arbitrarily could also be linked
    in an arbitrary geometry by bonds.
    """

    _EXTRA_PROPS = (
        "_sites",
        "_site_tag_id",
        "_site_ind_id",
    )

    @property
    def site_ind_id(self):
        return self._site_ind_id

    def site_ind(self, site):
        return self.site_ind_id.format(site)

    def gate(self, G, where, inplace=False, **gate_opts):
        r"""Apply a gate to this vector tensor network at sites ``where``.

        .. math::

            | \psi \rangle \rightarrow G_\mathrm{where} | \psi \rangle

        Parameters
        ----------
        G : array_like
            The gate to be applied.
        where : node or sequence[node]
            The sites to apply the gate to.
        inplace : bool, optional
            Whether to apply the gate in place.
        gate_opts
            Keyword arguments to be passed to
            :func:`~quimb.tensor.tensor_core.TensorNetwork.gate_inds`.
        """
        if not isinstance(where, (tuple, list)):
            where = (where,)
        inds = tuple(map(self.site_ind, where))
        return self.gate_inds(G, inds, inplace=inplace, **gate_opts)

    gate_ = functools.partialmethod(gate, inplace=True)

    def gate_simple_(self, G, where, gauges, renorm=True, **gate_opts):
        """Apply a gate to this vector tensor network at sites ``where``, using
        simple update style gauging of the tensors first, as supplied in
        ``gauges``. The new singular values for the bond are reinserted into
        ``gauges``.

        Parameters
        ----------
        G : array_like
            The gate to be applied.
        where : node or sequence[node]
            The sites to apply the gate to.
        gauges : dict[str, array_like]
            The store of gauge bonds, the keys being indices and the values
            being the vectors. Only bonds present in this dictionary will be
            used.
        renorm : bool, optional
            Whether to renormalise the singular after the gate is applied,
            before reinserting them into ``gauges``.
        """
        gate_opts.setdefault("absorb", None)
        gate_opts.setdefault("contract", "reduce-split")

        site_tags = tuple(map(self.site_tag, where))
        tn_where = self.select_any(site_tags)

        with tn_where.gauge_simple_temp(gauges, ungauge_inner=False):
            info = {}
            tn_where.gate_(G, where, info=info, **gate_opts)

            # inner ungauging is performed by tracking the new singular values
            (((_, ix), s),) = info.items()
            if renorm:
                s = s / s[0]
            gauges[ix] = s

        return self

    def local_expectation_simple(
        self,
        G,
        where,
        normalized=True,
        max_distance=0,
        gauges=None,
        optimize="auto",
    ):
        r"""Approximately compute a single local expectation value of the gate
        ``G`` at sites ``where``, either treating the environment beyond
        ``max_distance`` as the identity, or using simple update style bond
        gauges as supplied in ``gauges``.

        This selects a local neighbourhood of tensors up to distance
        ``max_distance`` away from ``where``, then traces over dangling bonds
        after potentially inserting the bond gauges, to form an approximate
        version of the reduced density matrix.

        .. math::

            \langle \psi | G | \psi \rangle
            \approx
            \frac{
            \mathrm{Tr} [ G \tilde{\rho}_\mathrm{where} ]
            }{
            \mathrm{Tr} [ \tilde{\rho}_\mathrm{where} ]
            }

        assuming ``normalized==True``.

        Parameters
        ----------
        G : array_like
            The gate to compute the expecation of.
        where : node or sequence[node]
            The sites to compute the expectation at.
        normalized : bool, optional
            Whether to locally normalize the result, i.e. divide by the
            expectation value of the identity.
        max_distance : int, optional
            The maximum graph distance to include tensors neighboring ``where``
            when computing the expectation. The default 0 means only the
            tensors at sites ``where`` are used.
        gauges : dict[str, array_like], optional
            The store of gauge bonds, the keys being indices and the values
            being the vectors. Only bonds present in this dictionary will be
            used.
        optimize : str or PathOptimizer, optional
            The contraction path optimizer to use, when exactly contracting the
            local tensors.

        Returns
        -------
        expectation : float
        """

        # select a local neighborhood of tensors
        site_tags = tuple(map(self.site_tag, where))
        k = self.select_local(
            site_tags, "any", max_distance=max_distance, virtual=False,
        )

        if gauges is not None:
            # gauge the region with simple update style bond gauges
            k.gauge_simple_insert(gauges)

        k_inds = tuple(map(self.site_ind, where))
        b_inds = tuple(map("_bra{}".format, where))
        b = k.conj().reindex_(dict(zip(k_inds, b_inds)))

        rho = (b | k).to_dense(k_inds, b_inds, optimize=optimize)
        expec = do("trace", rho @ G)
        if normalized:
            expec = expec / do("trace", rho)

        return expec

    def compute_local_expectation_simple(
        self,
        terms,
        *,
        max_distance=0,
        normalized=True,
        gauges=None,
        optimize="auto",
        return_all=False,
    ):
        r"""Compute all local expectations of the given terms, either treating
        the environment beyond ``max_distance`` as the identity, or using
        simple update style bond gauges as supplied in ``gauges``.

        This selects a local neighbourhood of tensors up to distance
        ``max_distance`` away from each term's sites, then traces over
        dangling bonds after potentially inserting the bond gauges, to form
        an approximate version of the reduced density matrix.

        .. math::

            \sum_\mathrm{i}
            \langle \psi | G_\mathrm{i} | \psi \rangle
            \approx
            \sum_\mathrm{i}
            \frac{
            \mathrm{Tr} [ G_\mathrm{i} \tilde{\rho}_\mathrm{i} ]
            }{
            \mathrm{Tr} [ \tilde{\rho}_\mathrm{i} ]
            }

        assuming ``normalized==True``.

        Parameters
        ----------
        terms : dict[node or (node, node), array_like]
            The terms to compute the expectation of, with keys being the sites
            and values being the local operators.
        max_distance : int, optional
            The maximum graph distance to include tensors neighboring each
            term's sites when computing the expectation. The default 0 means
            only the tensors at sites of each term are used.
        normalized : bool, optional
            Whether to locally normalize the result, i.e. divide by the
            expectation value of the identity. This implies that a different
            normalization factor is used for each term.
        gauges : dict[str, array_like], optional
            The store of gauge bonds, the keys being indices and the values
            being the vectors. Only bonds present in this dictionary will be
            used.
        optimize : str or PathOptimizer, optional
            The contraction path optimizer to use, when exactly contracting the
            local tensors.
        return_all : bool, optional
            Whether to return all results, or just the summed expectation.

        Returns
        -------
        expecs : float or dict[node or (node, node), float]
            If ``return_all==False``, return the summed expectation value of
            the given terms. Otherwise, return a dictionary mapping each term's
            location to the expectation value.
        """

        expecs = {}
        for where, G in terms.items():
            expecs[where] = self.local_expectation_simple(
                G,
                where,
                normalized=normalized,
                max_distance=max_distance,
                gauges=gauges,
                optimize=optimize,
            )

        if return_all:
            return expecs

        return functools.reduce(add, expecs.values())

    def local_expectation_exact(
        self, G, where, optimize="auto-hq", normalized=True,
    ):
        """Compute the local expectation of operator ``G`` at site(s) ``where``
        by exactly contracting the full overlap tensor network.
        """
        k_inds = tuple(map(self.site_ind, where))
        b_inds = tuple(map("_bra{}".format, where))
        b = self.conj().reindex_(dict(zip(k_inds, b_inds)))

        rho = (b | self).to_dense(k_inds, b_inds, optimize=optimize)
        expec = do("trace", rho @ G)
        if normalized:
            expec = expec / do("trace", rho)

        return expec

    def compute_local_expectation_exact(
        self, terms, optimize="auto-hq", normalized=True, return_all=False,
    ):
        """Compute the local expectations of many operators,
        by exactly contracting the full overlap tensor network.

        Parameters
        ----------
        terms : dict[node or (node, node), array_like]
            The terms to compute the expectation of, with keys being the sites
            and values being the local operators.
        optimize : str or PathOptimizer, optional
            The contraction path optimizer to use, when exactly contracting the
            full tensor network.
        normalized : bool, optional
            Whether to normalize the result.
        return_all : bool, optional
            Whether to return all results, or just the summed expectation.

        Returns
        -------
        expecs : float or dict[node or (node, node), float]
            If ``return_all==False``, return the summed expectation value of
            the given terms. Otherwise, return a dictionary mapping each term's
            location to the expectation value.
        """
        expecs = {}
        for where, G in terms.items():
            expecs[where] = self.local_expectation_exact(
                G, where, optimize=optimize, normalized=normalized
            )

        if return_all:
            return expecs
        return functools.reduce(add, expecs.values())

    def local_expectation(
        self,
        G,
        where,
        max_bond,
        optimize,
        normalized=True,
        flatten=True,
        method='rho',
        rehearse=False,
        **contract_compressed_opts,
    ):
        """Compute the local expectation of operator ``G`` at site(s) ``where``
        by approximately contracting the full overlap tensor network.

        Parameters
        ----------
        G : array_like
            The local operator to compute the expectation of.
        where : node or sequence of nodes
            The sites to compute the expectation for.
        max_bond : int
            The maximum bond dimensions to use while compressed contracting.
        optimize : str or PathOptimizer, optional
            The contraction path optimizer to use, should specifically generate
            contractions paths designed for compressed contraction.
        normalized : bool, optional
            Whether to locally normalize the result.
        flatten : bool, optional
            Whether to force 'flattening' (contracting all physical indices) of
            the tensor network before  contraction, whilst this makes the TN
            generally more complex to contract, the accuracy is usually much
            improved.
        rehearse : {False, 'tn', 'tree', True}, optional
            Whether to perform the computation or not::

                - False: perform the computation.
                - 'tn': return the tensor network without running the path
                  optimizer.
                - True: run the path optimizer and return the
                  ``cotengra.ContractonTree``..
                - True: run the path optimizer and return the ``PathInfo``.

        contract_compressed_opts : dict, optional
            Additional keyword arguments to pass to
            :meth:`~quimb.tensor.tensor_core.TensorNetwork.contract_compressed`.

        Returns
        -------
        expec : float
        """
        check_opt('method', method, ('rho', 'rho-reduced'))
        reduce = method == 'rho-reduced'

        # form the partial trace
        k_inds = tuple(map(self.site_ind, where))

        if reduce:
            k = self.copy()
            k.reduce_inds_onto_bond(*k_inds, tags='__BOND__', drop_tags=True)
        else:
            k = self

        b_inds = tuple(map("_bra{}".format, where))
        b = k.conj().reindex_(dict(zip(k_inds, b_inds)))

        tn = b & k
        output_inds = k_inds + b_inds

        if flatten:
            for site in self.sites:
                tn ^= site
            if reduce:
                tn ^= '__BOND__'

        if rehearse:
            if rehearse == 'tn':
                return tn
            if rehearse == 'tree':
                return tn.contraction_tree(optimize, output_inds=output_inds)
            if rehearse:
                return tn.contraction_info(optimize, output_inds=output_inds)

        t_rho = tn.contract_compressed(
            optimize,
            max_bond=max_bond,
            output_inds=output_inds,
            **contract_compressed_opts,
        )

        rho = t_rho.to_dense(k_inds, b_inds)
        expec = do("trace", rho @ G)
        if normalized:
<<<<<<< HEAD
            nfact = (self & self.H).contract(all, optimize=optimize)
            if return_all:
                return {where: x / nfact for where, x in expecs.items()}
            return functools.reduce(add, expecs.values()) / nfact
=======
            expec = expec / do("trace", rho)
>>>>>>> a5d1bc8b

        return expec

    def compute_local_expectation(
        self,
        terms,
        max_bond,
        optimize,
        normalized=True,
        flatten=True,
        method='rho',
        return_all=False,
        rehearse=False,
        **contract_compressed_opts,
    ):
        """Compute the local expectations of many local operators, by
        approximately contracting the full overlap tensor network.

        Parameters
        ----------
        terms : dict[node or (node, node), array_like]
            The terms to compute the expectation of, with keys being the sites
            and values being the local operators.
        max_bond : int
            The maximum bond dimension to use during contraction.
        optimize : str or PathOptimizer
            The compressed contraction path optimizer to use.
        normalized : bool, optional
            Whether to locally normalize the result.
        flatten : bool, optional
            Whether to force 'flattening' (contracting all physical indices) of
            the tensor network before  contraction, whilst this makes the TN
            generally more complex to contract, the accuracy is usually much
            improved.
        rehearse : {False, 'tn', 'tree', True}, optional
            Whether to perform the computations or not::

                - False: perform the computation.
                - 'tn': return the tensor networks of each local expectation,
                  without running the path optimizer.
                - True: run the path optimizer and return the
                  ``cotengra.ContractonTree`` for each local expectation.
                - True: run the path optimizer and return the ``PathInfo`` for
                  each local expectation.

        return_all : bool, optional
            Whether to return all results, or just the summed expectation. If
            ``rehease is not False``, this is ignored and a dict is always
            returned.

        Returns
        -------
        expecs : float or dict[node or (node, node), float]
            If ``return_all==False``, return the summed expectation value of
            the given terms. Otherwise, return a dictionary mapping each term's
            location to the expectation value.
        """
        expecs = {}
        for where, G in terms.items():
            expecs[where] = self.local_expectation(
                G,
                where,
                max_bond,
                optimize=optimize,
                normalized=normalized,
                flatten=flatten,
                method=method,
                rehearse=rehearse,
                **contract_compressed_opts,
            )

        if return_all or rehearse:
            return expecs
        return functools.reduce(add, expecs.values())

    compute_local_expectation_rehearse = functools.partialmethod(
        compute_local_expectation, rehearse=True)

    compute_local_expectation_tn = functools.partialmethod(
        compute_local_expectation, rehearse='tn')<|MERGE_RESOLUTION|>--- conflicted
+++ resolved
@@ -549,14 +549,7 @@
         rho = t_rho.to_dense(k_inds, b_inds)
         expec = do("trace", rho @ G)
         if normalized:
-<<<<<<< HEAD
-            nfact = (self & self.H).contract(all, optimize=optimize)
-            if return_all:
-                return {where: x / nfact for where, x in expecs.items()}
-            return functools.reduce(add, expecs.values()) / nfact
-=======
             expec = expec / do("trace", rho)
->>>>>>> a5d1bc8b
 
         return expec
 
