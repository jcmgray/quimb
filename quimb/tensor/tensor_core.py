"""Core tensor network tools.
"""
import os
import copy
import uuid
import math
import string
import weakref
import operator
import functools
import itertools
import threading
import contextlib
import collections
from numbers import Integral

import numpy as np
import opt_einsum as oe
import scipy.sparse.linalg as spla
from autoray import (do, conj, reshape, transpose, astype,
                     infer_backend, get_dtype_name, dag)

from ..core import (qarray, prod, realify_scalar, vdot, make_immutable)
from ..utils import (check_opt, oset, concat, frequencies, unique,
                     valmap, ensure_dict, LRU, gen_bipartitions)
from ..gen.rand import randn, seed_rand, rand_matrix, rand_uni
from . import decomp
from .array_ops import (iscomplex, norm_fro, unitize, ndim, asarray, PArray,
                        find_diag_axes, find_antidiag_axes, find_columns)
from .drawing import draw_tn


try:
    from autoray import get_common_dtype
except ImportError:
    from ..core import common_type as get_common_dtype


_CONTRACT_STRATEGY = 'greedy'
_TEMP_CONTRACT_STRATEGIES = collections.defaultdict(list)


def get_contract_strategy():
    r"""Get the default contraction strategy - the option supplied as
    ``optimize`` to ``opt_einsum``.
    """
    if not _TEMP_CONTRACT_STRATEGIES:
        # shortcut for when no temp strategies are in use
        return _CONTRACT_STRATEGY

    thread_id = threading.get_ident()
    if thread_id not in _TEMP_CONTRACT_STRATEGIES:
        return _CONTRACT_STRATEGY

    temp_strategies = _TEMP_CONTRACT_STRATEGIES[thread_id]
    # empty list -> not in context manager -> use default strategy
    if not temp_strategies:
        # clean up to allow above shortcuts
        del _TEMP_CONTRACT_STRATEGIES[thread_id]
        return _CONTRACT_STRATEGY

    # use most recently set strategy for this threy
    return temp_strategies[-1]


def set_contract_strategy(strategy):
    """Get the default contraction strategy - the option supplied as
    ``optimize`` to ``opt_einsum``.
    """
    global _CONTRACT_STRATEGY
    _CONTRACT_STRATEGY = strategy


@contextlib.contextmanager
def contract_strategy(strategy, set_globally=False):
    """A context manager to temporarily set the default contraction strategy
    supplied as ``optimize`` to ``opt_einsum``. By default, this only sets the
    contract strategy for the current thread.

    Parameters
    ----------
    set_globally : bool, optimize
        Whether to set the strategy just for this thread, or for all threads.
        If you are entering the context, *then* using multithreading, you might
        want ``True``.
    """
    if set_globally:
        orig_strategy = get_contract_strategy()
        set_contract_strategy(strategy)
        try:
            yield
        finally:
            set_contract_strategy(orig_strategy)
    else:
        thread_id = threading.get_ident()
        temp_strategies = _TEMP_CONTRACT_STRATEGIES[thread_id]
        temp_strategies.append(strategy)
        try:
            yield
        finally:
            temp_strategies.pop()


def _get_contract_path(eq, *shapes, **kwargs):
    """Get the contraction path - sequence of integer pairs.
    """

    # construct the internal opt_einsum data
    lhs, output = eq.split('->')
    inputs = lhs.split(',')

    # nothing to optimize in this case
    nterms = len(inputs)
    if nterms <= 2:
        return (tuple(range(nterms)),)

    size_dict = {}
    for ix, d in zip(concat(inputs), concat(shapes)):
        size_dict[ix] = d

    # get the actual path generating function
    optimize = kwargs.pop('optimize', get_contract_strategy())
    if isinstance(optimize, str):
        optimize = oe.paths.get_path_fn(optimize)

    kwargs.setdefault('memory_limit', None)

    # this way we get to avoid constructing the full PathInfo object
    path = optimize(inputs, output, size_dict, **kwargs)
    return tuple(path)


def _get_contract_expr(eq, *shapes, **kwargs):
    """Get the contraction expression - callable taking raw arrays.
    """
    return oe.contract_expression(eq, *shapes, **kwargs)


def _get_contract_info(eq, *shapes, **kwargs):
    """Get the contraction ipath info - object containing various information.
    """
    return oe.contract_path(eq, *shapes, shapes=True, **kwargs)[1]


_CONTRACT_PATH_CACHE = None


_CONTRACT_FNS = {
    # key: (get, cache)
    ('path', False): _get_contract_path,
    ('path', True): functools.lru_cache(2**12)(_get_contract_path),
    ('expr', False): _get_contract_expr,
    ('expr', True): functools.lru_cache(2**12)(_get_contract_expr),
    ('info', False): _get_contract_info,
    ('info', True): functools.lru_cache(2**12)(_get_contract_info),
}


def set_contract_path_cache(
    directory=None,
    in_mem_cache_size=2**12,
):
    """Specify an directory to cache all contraction paths to, if a directory
    is specified ``diskcache`` (https://pypi.org/project/diskcache/) will be
    used to write all contraction expressions / paths to.

    Parameters
    ----------
    directory : None or path, optimize
        If None (the default), don't use any disk caching. If a path, supply it
        to ``diskcache.Cache`` to use as the persistent store.
    in_mem_cache_size_expr : int, optional
        The size of the in memory cache to use for contraction expressions.
    in_mem_cache_size_path : int, optional
        The size of the in memory cache to use for contraction paths.
    """
    global _CONTRACT_PATH_CACHE

    if _CONTRACT_PATH_CACHE is not None:
        _CONTRACT_PATH_CACHE.close()

    if directory is None:
        _CONTRACT_PATH_CACHE = None
        path_fn = _get_contract_path
    else:
        # for size reasons we only cache actual path to disk
        import diskcache
        _CONTRACT_PATH_CACHE = diskcache.Cache(directory)
        path_fn = _CONTRACT_PATH_CACHE.memoize()(_get_contract_path)

    # second layer of in memory caching applies to all functions
    _CONTRACT_FNS['path', True] = (
        functools.lru_cache(in_mem_cache_size)(path_fn))
    _CONTRACT_FNS['expr', True] = (
        functools.lru_cache(in_mem_cache_size)(_get_contract_expr))
    _CONTRACT_FNS['info', True] = (
        functools.lru_cache(in_mem_cache_size)(_get_contract_info))


def _get_contraction(eq, shapes, optimize, cache, get, **kwargs):
    # don't cache path if using a 'single-shot' path-optimizer
    #     (you may want to run these several times, each time improving path)
    cache_path = cache and not isinstance(optimize, oe.paths.PathOptimizer)

    # get the path, unless explicitly given already
    if not isinstance(optimize, tuple):
        path_fn = _CONTRACT_FNS['path', cache_path]
        path = path_fn(eq, *shapes, optimize=optimize, **kwargs)
    else:
        path = optimize

    if get == 'path':
        return path

    if get == 'expr':
        expr_fn = _CONTRACT_FNS['expr', cache]
        expr = expr_fn(eq, *shapes, optimize=path, **kwargs)
        return expr

    if get == 'info':
        info_fn = _CONTRACT_FNS['info', cache]
        info = info_fn(eq, *shapes, optimize=path, **kwargs)
        return info


def get_contraction(eq, *shapes, cache=True, get='expr',
                    optimize=None, **kwargs):
    """Get an callable expression that will evaluate ``eq`` based on
    ``shapes``. Cache the result if no constant tensors are involved.
    """
    if optimize is None:
        optimize = get_contract_strategy()

    # can't cache if using constants
    if 'constants' in kwargs:
        expr_fn = _CONTRACT_FNS['expr', False]
        expr = expr_fn(eq, *shapes, optimize=optimize, **kwargs)
        return expr

    # make sure shapes are hashable + concrete python ints
    if not (
        isinstance(shapes[0], tuple) and
        isinstance(next(concat(shapes), 1), int)
    ):
        shapes = tuple(tuple(map(int, s)) for s in shapes)

    # make sure explicit paths are hashable
    if isinstance(optimize, list):
        optimize = tuple(optimize)

    return _get_contraction(eq, shapes, optimize, cache, get, **kwargs)


try:
    from opt_einsum.contract import infer_backend as _oe_infer_backend
    del _oe_infer_backend
    _CONTRACT_BACKEND = 'auto'
    _TENSOR_LINOP_BACKEND = 'auto'
except ImportError:
    _CONTRACT_BACKEND = 'numpy'
    _TENSOR_LINOP_BACKEND = 'numpy'


_TEMP_CONTRACT_BACKENDS = collections.defaultdict(list)
_TEMP_TENSOR_LINOP_BACKENDS = collections.defaultdict(list)


def get_contract_backend():
    """Get the default backend used for tensor contractions, via 'opt_einsum'.

    See Also
    --------
    set_contract_backend, get_tensor_linop_backend, set_tensor_linop_backend,
    tensor_contract
    """
    if not _TEMP_CONTRACT_BACKENDS:
        return _CONTRACT_BACKEND

    thread_id = threading.get_ident()
    if thread_id not in _TEMP_CONTRACT_BACKENDS:
        return _CONTRACT_BACKEND

    temp_backends = _TEMP_CONTRACT_BACKENDS[thread_id]
    if not temp_backends:
        del _TEMP_CONTRACT_BACKENDS[thread_id]
        return _CONTRACT_BACKEND

    return temp_backends[-1]


def set_contract_backend(backend):
    """Set the default backend used for tensor contractions, via 'opt_einsum'.

    See Also
    --------
    get_contract_backend, set_tensor_linop_backend, get_tensor_linop_backend,
    tensor_contract
    """
    global _CONTRACT_BACKEND
    _CONTRACT_BACKEND = backend


@contextlib.contextmanager
def contract_backend(backend, set_globally=False):
    """A context manager to temporarily set the default backend used for tensor
    contractions, via 'opt_einsum'. By default, this only sets the contract
    backend for the current thread.

    Parameters
    ----------
    set_globally : bool, optimize
        Whether to set the backend just for this thread, or for all threads. If
        you are entering the context, *then* using multithreading, you might
        want ``True``.
    """
    if set_globally:
        orig_backend = get_contract_backend()
        set_contract_backend(backend)
        try:
            yield
        finally:
            set_contract_backend(orig_backend)
    else:
        thread_id = threading.get_ident()
        temp_backends = _TEMP_CONTRACT_BACKENDS[thread_id]
        temp_backends.append(backend)
        try:
            yield
        finally:
            temp_backends.pop()


def get_tensor_linop_backend():
    """Get the default backend used for tensor network linear operators, via
    'opt_einsum'. This is different from the default contraction backend as
    the contractions are likely repeatedly called many times.

    See Also
    --------
    set_tensor_linop_backend, set_contract_backend, get_contract_backend,
    TNLinearOperator
    """
    if not _TEMP_TENSOR_LINOP_BACKENDS:
        return _TENSOR_LINOP_BACKEND

    thread_id = threading.get_ident()
    if thread_id not in _TEMP_TENSOR_LINOP_BACKENDS:
        return _TENSOR_LINOP_BACKEND

    temp_backends = _TEMP_TENSOR_LINOP_BACKENDS[thread_id]
    if not temp_backends:
        del _TEMP_TENSOR_LINOP_BACKENDS[thread_id]
        return _TENSOR_LINOP_BACKEND

    return temp_backends[-1]


def set_tensor_linop_backend(backend):
    """Set the default backend used for tensor network linear operators, via
    'opt_einsum'. This is different from the default contraction backend as
    the contractions are likely repeatedly called many times.

    See Also
    --------
    get_tensor_linop_backend, set_contract_backend, get_contract_backend,
    TNLinearOperator
    """
    global _TENSOR_LINOP_BACKEND
    _TENSOR_LINOP_BACKEND = backend


@contextlib.contextmanager
def tensor_linop_backend(backend, set_globally=False):
    """A context manager to temporarily set the default backend used for tensor
    network linear operators, via 'opt_einsum'. By default, this
    only sets the contract backend for the current thread.

    Parameters
    ----------
    set_globally : bool, optimize
        Whether to set the backend just for this thread, or for all threads. If
        you are entering the context, *then* using multithreading, you might
        want ``True``.
    """
    if set_globally:
        orig_backend = get_tensor_linop_backend()
        set_tensor_linop_backend(backend)
        try:
            yield
        finally:
            set_tensor_linop_backend(orig_backend)
    else:
        thread_id = threading.get_ident()
        temp_backends = _TEMP_TENSOR_LINOP_BACKENDS[thread_id]
        temp_backends.append(backend)
        try:
            yield
        finally:
            temp_backends.pop()


# --------------------------------------------------------------------------- #
#                                Tensor Funcs                                 #
# --------------------------------------------------------------------------- #

def oset_union(xs):
    """Non-variadic ordered set union taking any sequence of iterables.
    """
    return oset(concat(xs))


def oset_intersection(xs):
    return functools.reduce(operator.and_, xs)


def tags_to_oset(tags):
    """Parse a ``tags`` argument into an ordered set.
    """
    if tags is None:
        return oset()
    elif isinstance(tags, (str, int)):
        return oset((tags,))
    elif isinstance(tags, oset):
        return tags.copy()
    else:
        return oset(tags)


def sortedtuple(x):
    return tuple(sorted(x))


def _gen_output_inds(all_inds):
    """Generate the output, i.e. unique, indices from the set ``inds``. Raise
    if any index found more than twice.
    """
    for ind, freq in frequencies(all_inds).items():
        if freq > 2:
            raise ValueError(
                f"The index {ind} appears more than twice! If this is "
                "intentionally a 'hyper' tensor network you will need to "
                "explicitly supply `output_inds` when contracting for example."
            )
        elif freq == 1:
            yield ind


@functools.lru_cache(2**12)
def get_symbol(i):
    """Get the 'ith' symbol.
    """
    return oe.get_symbol(i)


def empty_symbol_map():
    """Get a default dictionary that will populate with symbol entries as they
    are accessed.
    """
    return collections.defaultdict(map(get_symbol, itertools.count()).__next__)


@functools.lru_cache(2**12)
def _inds_to_eq(inputs, output):
    """Turn input and output indices of any sort into a single 'equation'
    string where each index is a single 'symbol' (unicode character).

    Parameters
    ----------
    inputs : sequence of sequence of str
        The input indices per tensor.
    output : sequence of str
        The output indices.

    Returns
    -------
    eq : str
        The string to feed to einsum/contract.
    """
    symbol_get = empty_symbol_map().__getitem__
    in_str = ("".join(map(symbol_get, inds)) for inds in inputs)
    out_str = "".join(map(symbol_get, output))
    return ",".join(in_str) + f"->{out_str}"


_VALID_CONTRACT_GET = {None, 'expression', 'path', 'path-info', 'symbol-map'}


def tensor_contract(
    *tensors,
    output_inds=None,
    get=None,
    backend=None,
    preserve_tensor=False,
    **contract_opts
):
    """Efficiently contract multiple tensors, combining their tags.

    Parameters
    ----------
    tensors : sequence of Tensor
        The tensors to contract.
    output_inds : sequence of str
        If given, the desired order of output indices, else defaults to the
        order they occur in the input indices.
    get : {None, 'expression', 'path-info', 'opt_einsum'}, optional
        What to return. If:

            * ``None`` (the default) - return the resulting scalar or Tensor.
            * ``'expression'`` - return the ``opt_einsum`` expression that
              performs the contraction and operates on the raw arrays.
            * ``'symbol-map'`` - return the dict mapping ``opt_einsum`` symbols
              to tensor indices.
            * ``'path-info'`` - return the full ``opt_einsum`` path object with
              detailed information such as flop cost. The symbol-map is also
              added to the ``quimb_symbol_map`` attribute.

    backend : {'auto', 'numpy', 'jax', 'cupy', 'tensorflow', ...}, optional
        Which backend to use to perform the contraction. Must be a valid
        ``opt_einsum`` backend with the relevant library installed.
    preserve_tensor : bool, optional
        Whether to return a tensor regardless of whether the output object
        is a scalar (has no indices) or not.
    contract_opts
        Passed to ``opt_einsum.contract_expression`` or
        ``opt_einsum.contract_path``.

    Returns
    -------
    scalar or Tensor
    """
    if backend is None:
        backend = get_contract_backend()

    inds_i = tuple(t.inds for t in tensors)  # input indices per tensor

    if output_inds is None:
        # sort output indices by input order for efficiency and consistency
        inds_out = tuple(_gen_output_inds(concat(inds_i)))
    else:
        inds_out = tuple(output_inds)

    # possibly map indices into the range needed by opt-einsum
    eq = _inds_to_eq(inds_i, inds_out)

    if get is not None:
        check_opt('get', get, _VALID_CONTRACT_GET)

        if get == 'symbol-map':
            return {
                get_symbol(i): ix
                for i, ix in enumerate(unique(concat(inds_i)))
            }

        if get == 'path':
            ops = (t.shape for t in tensors)
            return get_contraction(eq, *ops, get='path', **contract_opts)

        if get == 'path-info':
            ops = (t.shape for t in tensors)
            path_info = get_contraction(eq, *ops, get='info', **contract_opts)
            path_info.quimb_symbol_map = {
                get_symbol(i): ix
                for i, ix in enumerate(unique(concat(inds_i)))
            }
            return path_info

        if get == 'expression':
            # account for possible constant tensors
            cnst = contract_opts.get('constants', ())
            ops = (t.data if i in cnst else t.shape
                   for i, t in enumerate(tensors))
            expression = get_contraction(eq, *ops, **contract_opts)
            return expression

    # perform the contraction
    shapes = (t.shape for t in tensors)
    expression = get_contraction(eq, *shapes, **contract_opts)
    o_array = expression(*(t.data for t in tensors), backend=backend)

    if not inds_out and not preserve_tensor:
        if isinstance(o_array, np.ndarray):
            o_array = realify_scalar(o_array.item(0))
        return o_array

    # union of all tags
    o_tags = oset.union(*(t.tags for t in tensors))

    return Tensor(data=o_array, inds=inds_out, tags=o_tags)


# generate a random base to avoid collisions on difference processes ...
_RAND_PREFIX = str(uuid.uuid4())[:6]
# but then make the list orderable to help contraction caching
_RAND_ALPHABET = string.ascii_uppercase + string.ascii_lowercase
RAND_UUIDS = map(
    "".join,
    itertools.chain.from_iterable(
        itertools.product(_RAND_ALPHABET, repeat=repeat)
        for repeat in itertools.count(5)
    )
)


def rand_uuid(base=""):
    """Return a guaranteed unique, shortish identifier, optional appended
    to ``base``.

    Examples
    --------
    >>> rand_uuid()
    '_2e1dae1b'

    >>> rand_uuid('virt-bond')
    'virt-bond_bf342e68'
    """
    return f"{base}_{_RAND_PREFIX}{next(RAND_UUIDS)}"


_VALID_SPLIT_GET = {None, 'arrays', 'tensors', 'values'}
_SPLIT_FNS = {
    'svd': decomp.svd,
    'eig': decomp.eig,
    'qr': decomp.qr,
    'lq': decomp.lq,
    'eigh': decomp.eigh,
    'cholesky': decomp.cholesky,
    'isvd': decomp.isvd,
    'svds': decomp.svds,
    'rsvd': decomp.rsvd,
    'eigsh': decomp.eigsh,
}
_SPLIT_VALUES_FNS = {'svd': decomp.svdvals, 'eig': decomp.svdvals_eig}
_FULL_SPLIT_METHODS = {'svd', 'eig', 'eigh'}
_RANK_HIDDEN_METHODS = {'qr', 'lq', 'cholesky'}
_DENSE_ONLY_METHODS = {'svd', 'eig', 'eigh', 'cholesky', 'qr', 'lq'}
_ISOM_METHODS = {'svd', 'eig', 'eigh', 'isvd', 'svds', 'rsvd', 'eigsh'}
_CUTOFF_LOOKUP = {None: -1.0}
_ABSORB_LOOKUP = {'left': -1, 'both': 0, 'right': 1, None: None}
_MAX_BOND_LOOKUP = {None: -1}
_CUTOFF_MODES = {'abs': 1, 'rel': 2, 'sum2': 3,
                 'rsum2': 4, 'sum1': 5, 'rsum1': 6}
_RENORM_LOOKUP = {'sum2': 2, 'rsum2': 2, 'sum1': 1, 'rsum1': 1}


def _parse_split_opts(method, cutoff, absorb, max_bond, cutoff_mode, renorm):
    opts = dict()

    if method in _RANK_HIDDEN_METHODS:
        if absorb is None:
            raise ValueError(
                "You can't return the singular values separately when "
                "`method='{}'`.".format(method))

        # options are only relevant for handling singular values
        return opts

    # convert defaults and settings to numeric type for numba funcs
    opts['cutoff'] = _CUTOFF_LOOKUP.get(cutoff, cutoff)
    opts['absorb'] = _ABSORB_LOOKUP[absorb]
    opts['max_bond'] = _MAX_BOND_LOOKUP.get(max_bond, max_bond)
    opts['cutoff_mode'] = _CUTOFF_MODES[cutoff_mode]

    # renorm doubles up as the power used to renormalize
    if (method in _FULL_SPLIT_METHODS) and (renorm is None):
        opts['renorm'] = _RENORM_LOOKUP.get(cutoff_mode, 0)
    else:
        opts['renorm'] = 0 if renorm is None else int(renorm)

    return opts


def tensor_split(
    T,
    left_inds,
    method='svd',
    get=None,
    absorb='both',
    max_bond=None,
    cutoff=1e-10,
    cutoff_mode='rel',
    renorm=None,
    ltags=None,
    rtags=None,
    stags=None,
    bond_ind=None,
    right_inds=None,
):
    """Decompose this tensor into two tensors.

    Parameters
    ----------
    T : Tensor or TNLinearOperator
        The tensor (network) to split.
    left_inds : str or sequence of str
        The index or sequence of inds, which ``T`` should already have, to
        split to the 'left'. You can supply ``None`` here if you supply
        ``right_inds`` instead.
    method : str, optional
        How to split the tensor, only some methods allow bond truncation:

            - ``'svd'``: full SVD, allows truncation.
            - ``'eig'``: full SVD via eigendecomp, allows truncation.
            - ``'svds'``: iterative svd, allows truncation.
            - ``'isvd'``: iterative svd using interpolative methods, allows
              truncation.
            - ``'rsvd'`` : randomized iterative svd with truncation.
            - ``'eigh'``: full eigen-decomposition, tensor must he hermitian.
            - ``'eigsh'``: iterative eigen-decomposition, tensor must be
              hermitian.
            - ``'qr'``: full QR decomposition.
            - ``'lq'``: full LR decomposition.
            - ``'cholesky'``: full cholesky decomposition, tensor must be
              positive.

    get : {None, 'arrays', 'tensors', 'values'}
        If given, what to return instead of a TN describing the split:

            - ``None``: a tensor network of the two (or three) tensors.
            - ``'arrays'``: the raw data arrays as a tuple ``(l, r)`` or
              ``(l, s, r)`` depending on ``absorb``.
            - ``'tensors '``: the new tensors as a tuple ``(Tl, Tr)`` or
              ``(Tl, Ts, Tr)`` depending on ``absorb``.
            - ``'values'``: only compute and return the singular values ``s``.

    absorb : {'both', 'left', 'right', None}, optional
        Whether to absorb the singular values into both, the left, or the right
        unitary matrix respectively, or neither. If neither (``absorb=None``)
        then the singular values will be returned separately in their own
        1D tensor or array. In that case if ``get=None`` the tensor network
        returned will have a hyperedge corresponding to the new bond index
        connecting three tensors. If ``get='tensors'`` or ``get='arrays'`` then
        a tuple like ``(left, s, right)`` is returned.
    max_bond : None or int
        If integer, the maxmimum number of singular values to keep, regardless
        of ``cutoff``.
    cutoff : float, optional
        The threshold below which to discard singular values, only applies to
        rank revealing methods (not QR, LQ, or cholesky).
    cutoff_mode : {'sum2', 'rel', 'abs', 'rsum2'}
        Method with which to apply the cutoff threshold:

            - ``'rel'``: values less than ``cutoff * s[0]`` discarded.
            - ``'abs'``: values less than ``cutoff`` discarded.
            - ``'sum2'``: sum squared of values discarded must be ``< cutoff``.
            - ``'rsum2'``: sum squared of values discarded must be less than
              ``cutoff`` times the total sum of squared values.
            - ``'sum1'``: sum values discarded must be ``< cutoff``.
            - ``'rsum1'``: sum of values discarded must be less than
              ``cutoff`` times the total sum of values.

    renorm : {None, bool, or int}, optional
        Whether to renormalize the kept singular values, assuming the bond has
        a canonical environment, corresponding to maintaining the frobenius
        or nuclear norm. If ``None`` (the default) then this is automatically
        turned on only for ``cutoff_method in {'sum2', 'rsum2', 'sum1',
        'rsum1'}`` with ``method in {'svd', 'eig', 'eigh'}``.
    ltags : sequence of str, optional
        Add these new tags to the left tensor.
    rtags : sequence of str, optional
        Add these new tags to the right tensor.
    stags : sequence of str, optional
        Add these new tags to the singular value tensor.
    bond_ind : str, optional
        Explicitly name the new bond, else a random one will be generated.
    right_inds : sequence of str, optional
        Explicitly give the right indices, otherwise they will be worked out.
        This is a minor performance feature.

    Returns
    -------
    TensorNetwork or tuple[Tensor] or tuple[array] or 1D-array
        Depending on if ``get`` is ``None``, ``'tensors'``, ``'arrays'``, or
        ``'values'``. In the first three cases, if ``absorb`` is set, then the
        returned objects correspond to ``(left, right)`` whereas if
        ``absorb=None`` the returned objects correspond to
        ``(left, singular_values, right)``.
    """
    check_opt('get', get, _VALID_SPLIT_GET)

    if left_inds is None:
        left_inds = oset(T.inds) - oset(right_inds)
    else:
        left_inds = tags_to_oset(left_inds)

    if right_inds is None:
        right_inds = oset(T.inds) - oset(left_inds)
    else:
        right_inds = tags_to_oset(right_inds)

    if isinstance(T, spla.LinearOperator):
        left_dims = T.ldims
        right_dims = T.rdims
        if method in _DENSE_ONLY_METHODS:
            array = T.to_dense()
        else:
            array = T
    else:
        TT = T.transpose(*left_inds, *right_inds)
        left_dims = TT.shape[:len(left_inds)]
        right_dims = TT.shape[len(left_inds):]
        array = reshape(TT.data, (prod(left_dims), prod(right_dims)))

    if get == 'values':
        return _SPLIT_VALUES_FNS[method](array)

    opts = _parse_split_opts(
        method, cutoff, absorb, max_bond, cutoff_mode, renorm)

    # ``s`` itself will be None unless ``absorb=None`` is specified
    left, s, right = _SPLIT_FNS[method](array, **opts)
    left = reshape(left, (*left_dims, -1))
    right = reshape(right, (-1, *right_dims))

    if get == 'arrays':
        if absorb is None:
            return left, s, right
        return left, right

    bond_ind = rand_uuid() if bond_ind is None else bond_ind
    ltags = T.tags | tags_to_oset(ltags)
    rtags = T.tags | tags_to_oset(rtags)

    Tl = Tensor(data=left, inds=(*left_inds, bond_ind), tags=ltags)
    Tr = Tensor(data=right, inds=(bond_ind, *right_inds), tags=rtags)

    if absorb is None:
        stags = T.tags | tags_to_oset(stags)
        Ts = Tensor(data=s, inds=(bond_ind,), tags=stags)
        tensors = (Tl, Ts, Tr)
    else:
        tensors = (Tl, Tr)

    # work out if we have created left and/or right isometric tensors
    left_isom = ((method == 'qr') or (method in _ISOM_METHODS and
                                      absorb in (None, 'right')))
    right_isom = ((method == 'lq') or (method in _ISOM_METHODS and
                                       absorb in (None, 'left')))
    if left_isom:
        Tl.modify(left_inds=left_inds)
    if right_isom:
        Tr.modify(left_inds=right_inds)

    if get == 'tensors':
        return tensors

    return TensorNetwork(tensors, virtual=True)


def tensor_canonize_bond(
    T1,
    T2,
    absorb='right',
    gauges=None,
    gauge_smudge=1e-6,
    **split_opts
):
    r"""Inplace 'canonization' of two tensors. This gauges the bond between
    the two such that ``T1`` is isometric::

          |   |          |   |          |   |
        --1---2--  =>  -->~R-2--  =>  -->~~~O--
          |   |          |   |          |   |
          .                ...
         <QR>              contract

    Parameters
    ----------
    T1 : Tensor
        The tensor to be isometrized.
    T2 : Tensor
        The tensor to absorb the R-factor into.
    absorb : {'right', 'left', 'both', None}, optional
        Which tensor to effectively absorb the singular values into.
    split_opts
        Supplied to :func:`~quimb.tensor.tensor_core.tensor_split`, with
        modified defaults of ``method=='qr'`` and ``absorb='right'``.
    """
    check_opt('absorb', absorb, ('left', 'both', 'right'))

    if absorb == 'both':
        # same as doing reduced compression with no truncation
        split_opts.setdefault('cutoff', 0.0)
        return tensor_compress_bond(
            T1, T2, gauges=gauges, gauge_smudge=gauge_smudge, **split_opts)

    split_opts.setdefault('method', 'qr')
    if absorb == 'left':
        T1, T2 = T2, T1

    lix, bix, _ = tensor_make_single_bond(T1, T2, gauges=gauges)
    if not bix:
        raise ValueError("The tensors specified don't share an bond.")

    if (T1.left_inds is not None) and set(T1.left_inds) == set(lix):
        # tensor is already isometric with respect to shared bonds
        return

    if gauges is not None:
        # gauge outer and inner but only revert outer
        absorb = None
        tn = T1 | T2
        outer, _ = tn.gauge_simple_insert(gauges, smudge=gauge_smudge)
        gauges.pop(bix, None)

    new_T1, tRfact = T1.split(lix, get='tensors', **split_opts)
    new_T2 = tRfact @ T2

    new_T1.transpose_like_(T1)
    new_T2.transpose_like_(T2)

    T1.modify(data=new_T1.data, left_inds=lix)
    T2.modify(data=new_T2.data)

    if gauges is not None:
        tn.gauge_simple_remove(outer=outer)


def tensor_compress_bond(
    T1,
    T2,
    reduced=True,
    absorb='both',
    gauges=None,
    gauge_smudge=1e-6,
    info=None,
    **compress_opts
):
    r"""Inplace compress between the two single tensors. It follows the
    following steps to minimize the size of SVD performed::

        a)│   │        b)│        │        c)│       │
        ━━●━━━●━━  ->  ━━>━━○━━○━━<━━  ->  ━━>━━━M━━━<━━
          │   │          │  ....  │          │       │
         <*> <*>          contract              <*>
         QR   LQ            -><-                SVD

                  d)│            │        e)│   │
              ->  ━━>━━━ML──MR━━━<━━  ->  ━━●───●━━
                    │....    ....│          │   │
                  contract  contract          ^compressed bond
                    -><-      -><-

    Parameters
    ----------
    T1 : Tensor
        The left tensor.
    T2 : Tensor
        The right tensor.
    max_bond : int or None, optional
        The maxmimum bond dimension.
    cutoff : float, optional
        The singular value cutoff to use.
    reduced : bool, optional
        Whether to perform the QR reduction as above or not.
    absorb : {'both', 'left', 'right', None}, optional
        Where to absorb the singular values after decomposition.
    info : None or dict, optional
        A dict for returning extra information such as the singular values.
    compress_opts :
        Supplied to :func:`~quimb.tensor.tensor_core.tensor_split`.
    """

    lix, bix, rix = tensor_make_single_bond(T1, T2, gauges=gauges)
    if not bix:
        raise ValueError("The tensors specified don't share an bond.")

    if gauges is not None:
        absorb = None
        tn = T1 | T2
        outer, _ = tn.gauge_simple_insert(gauges, smudge=gauge_smudge)

    if reduced is True:
        # a) -> b)
        T1_L, T1_R = T1.split(
            left_inds=lix, right_inds=bix,
            get='tensors', method='qr')
        T2_L, T2_R = T2.split(
            left_inds=bix, right_inds=rix,
            get='tensors', method='lq')

        # b) -> c)
        M = T1_R @ T2_L
        # c) -> d)
        M_L, *s, M_R = M.split(
            left_inds=T1_L.bonds(M), bond_ind=bix,
            get='tensors', absorb=absorb, **compress_opts)

        # d) -> e)
        T1C = T1_L.contract(M_L, output_inds=T1.inds)
        T2C = M_R.contract(T2_R, output_inds=T2.inds)

    elif reduced == 'lazy':
        compress_opts.setdefault('method', 'isvd')
        T12 = TNLinearOperator((T1, T2), lix, rix)
        T1C, *s, T2C = T12.split(get='tensors', absorb=absorb, **compress_opts)
        T1C.transpose_like_(T1)
        T2C.transpose_like_(T2)

    else:
        T12 = T1 @ T2
        T1C, *s, T2C = T12.split(left_inds=lix, get='tensors',
                                 absorb=absorb, **compress_opts)
        T1C.transpose_like_(T1)
        T2C.transpose_like_(T2)

    # update with the new compressed data
    T1.modify(data=T1C.data)
    T2.modify(data=T2C.data)

    if absorb == 'right':
        T1.modify(left_inds=lix)
    elif absorb == 'left':
        T2.modify(left_inds=rix)

    if s and info is not None:
        info['singular_values'] = s[0].data

    if gauges is not None:
        tn.gauge_simple_remove(outer=outer)
        g = s[0].data
        fact = g[0]
        g = g / fact
        gauges[bix] = g
        fact_1_2 = fact**0.5
        T1 *= fact_1_2
        T2 *= fact_1_2


def tensor_balance_bond(t1, t2, smudge=1e-6):
    """Gauge the bond between two tensors such that the norm of the 'columns'
    of the tensors on each side is the same for each index of the bond.

    Parameters
    ----------
    t1 : Tensor
        The first tensor, should share a single index with ``t2``.
    t2 : Tensor
        The second tensor, should share a single index with ``t1``.
    smudge : float, optional
        Avoid numerical issues by 'smudging' the correctional factor by this
        much - the gauging introduced is still exact.
    """
    ix, = bonds(t1, t2)
    x = tensor_contract(t1.H, t1, output_inds=[ix]).data
    y = tensor_contract(t2.H, t2, output_inds=[ix]).data
    s = (x + smudge) / (y + smudge)
    t1.multiply_index_diagonal_(ix, s**-0.25)
    t2.multiply_index_diagonal_(ix, s**+0.25)


def tensor_make_single_bond(t1, t2, gauges=None):
    """If two tensors share multibonds, fuse them together and return the left
    indices, bond if it exists, and right indices. Handles simple ``gauges``.
    """
    left, shared, right = group_inds(t1, t2)
    nshared = len(shared)

    if nshared == 0:
        return left, None, right

    bond = next(iter(shared))
    if nshared > 1:
        t1.fuse_({bond: shared})
        t2.fuse_({bond: shared})
        if gauges is not None:
            gauges[bond] = functools.reduce(
                lambda x, y: do("kron", x, y),
                (gauges.pop(ix) for ix in shared)
            )

    return left, bond, right


def tensor_fuse_squeeze(t1, t2, squeeze=True, gauges=None):
    """If ``t1`` and ``t2`` share more than one bond fuse it, and if the size
    of the shared dimenion(s) is 1, squeeze it. Inplace operation.
    """
    _, ind0, _ = tensor_make_single_bond(t1, t2, gauges=gauges)

    if squeeze and t1.ind_size(ind0) == 1:
        t1.squeeze_(include=(ind0,))
        t2.squeeze_(include=(ind0,))

        if gauges is not None:
            s0_1_2 = gauges.pop(ind0).item()**0.5
            t1 *= s0_1_2
            t2 *= s0_1_2


def new_bond(T1, T2, size=1, name=None, axis1=0, axis2=0):
    """Inplace addition of a new bond between tensors ``T1`` and ``T2``. The
    size of the new bond can be specified, in which case the new array parts
    will be filled with zeros.

    Parameters
    ----------
    T1 : Tensor
        First tensor to modify.
    T2 : Tensor
        Second tensor to modify.
    size : int, optional
        Size of the new dimension.
    name : str, optional
        Name for the new index.
    axis1 : int, optional
        Position on the first tensor for the new dimension.
    axis2 : int, optional
        Position on the second tensor for the new dimension.
    """
    if name is None:
        name = rand_uuid()

    T1.new_ind(name, size=size, axis=axis1)
    T2.new_ind(name, size=size, axis=axis2)


def rand_padder(vector, pad_width, iaxis, kwargs):
    """Helper function for padding tensor with random entries.
    """
    rand_strength = kwargs.get('rand_strength')
    if pad_width[0]:
        vector[:pad_width[0]] = rand_strength * randn(pad_width[0],
                                                      dtype='float32')
    if pad_width[1]:
        vector[-pad_width[1]:] = rand_strength * randn(pad_width[1],
                                                       dtype='float32')
    return vector


def array_direct_product(X, Y, sum_axes=()):
    """Direct product of two arrays.

    Parameters
    ----------
    X : numpy.ndarray
        First tensor.
    Y : numpy.ndarray
        Second tensor, same shape as ``X``.
    sum_axes : sequence of int
        Axes to sum over rather than direct product, e.g. physical indices when
        adding tensor networks.

    Returns
    -------
    Z : numpy.ndarray
        Same shape as ``X`` and ``Y``, but with every dimension the sum of the
        two respective dimensions, unless it is included in ``sum_axes``.
    """

    if isinstance(sum_axes, Integral):
        sum_axes = (sum_axes,)

    padX = []
    padY = []
    for i, (d1, d2) in enumerate(zip(X.shape, Y.shape)):
        if i not in sum_axes:
            padX.append((0, d2))
            padY.append((d1, 0))
        else:
            if d1 != d2:
                raise ValueError("Can only add sum tensor "
                                 "indices of the same size.")
            padX.append((0, 0))
            padY.append((0, 0))

    pX = do('pad', X, padX, mode='constant')
    pY = do('pad', Y, padY, mode='constant')

    return pX + pY


def tensor_direct_product(T1, T2, sum_inds=(), inplace=False):
    """Direct product of two Tensors. Any axes included in ``sum_inds`` must be
    the same size and will be summed over rather than concatenated. Summing
    over contractions of TensorNetworks equates to contracting a TensorNetwork
    made of direct products of each set of tensors. I.e. (a1 @ b1) + (a2 @ b2)
    == (a1 (+) a2) @ (b1 (+) b2).

    Parameters
    ----------
    T1 : Tensor
        The first tensor.
    T2 : Tensor
        The second tensor, with matching indices and dimensions to ``T1``.
    sum_inds : sequence of str, optional
        Axes to sum over rather than combine, e.g. physical indices when
        adding tensor networks.
    inplace : bool, optional
        Whether to modify ``T1`` inplace.

    Returns
    -------
    Tensor
        Like ``T1``, but with each dimension doubled in size if not
        in ``sum_inds``.
    """
    if isinstance(sum_inds, (str, Integral)):
        sum_inds = (sum_inds,)

    if T2.inds != T1.inds:
        T2 = T2.transpose(*T1.inds)

    sum_axes = tuple(T1.inds.index(ind) for ind in sum_inds)

    if inplace:
        new_T = T1
    else:
        new_T = T1.copy()

    new_data = array_direct_product(T1.data, T2.data, sum_axes=sum_axes)
    new_T.modify(data=new_data)

    return new_T


def tensor_network_sum(tnA, tnB):
    """Sum of two tensor networks, whose indices should match exactly, using
    direct products.

    Parameters
    ----------
    tnA : TensorNetwork
        The first tensor network.
    tnB : TensorNetwork
        The second tensor network.

    Returns
    -------
    TensorNetwork
        The sum of ``tnA`` and ``tnB``, with increased bond dimensions.
    """
    oix = tnA.outer_inds()

    ts = []
    for t1, t2 in zip(tnA, tnB):

        if set(t1.inds) != set(t2.inds):
            raise ValueError("Can only sum TNs with exactly matching indices.")

        sum_inds = [ix for ix in t1.inds if ix in oix]
        ts.append(tensor_direct_product(t1, t2, sum_inds))

    return TensorNetwork(ts).view_like_(tnA)


def bonds(t1, t2):
    """Getting any indices connecting the Tensor(s) or TensorNetwork(s) ``t1``
    and ``t2``.
    """
    if isinstance(t1, Tensor):
        ix1 = oset(t1.inds)
    else:
        ix1 = oset_union(t.inds for t in t1)

    if isinstance(t2, Tensor):
        ix2 = oset(t2.inds)
    else:
        ix2 = oset_union(t.inds for t in t2)

    return ix1 & ix2


def bonds_size(t1, t2):
    """Get the size of the bonds linking tensors or tensor networks ``t1`` and
    ``t2``.
    """
    return prod(t1.ind_size(ix) for ix in bonds(t1, t2))


def group_inds(t1, t2):
    """Group bonds into left only, shared, and right only.
    """
    left_inds, shared_inds, right_inds = [], [], []

    for ix in t1.inds:
        if ix in t2.inds:
            shared_inds.append(ix)
        else:
            left_inds.append(ix)
    for ix in t2.inds:
        if ix not in shared_inds:
            right_inds.append(ix)

    return left_inds, shared_inds, right_inds


def connect(t1, t2, ax1, ax2):
    """Connect two tensors by setting a shared index for the specified
    dimensions. This is an inplace operation that will also affect any tensor
    networks viewing these tensors.

    Parameters
    ----------
    t1 : Tensor
        The first tensor.
    t2 :
        The second tensor.
    ax1 : int
        The dimension (axis) to connect on the first tensor.
    ax2 : int
        The dimension (axis) to connect on the second tensor.

    Examples
    --------

        >>> X = rand_tensor([2, 3], inds=['a', 'b'])
        >>> Y = rand_tensor([3, 4], inds=['c', 'd'])

        >>> tn = (X | Y)  # is *view* of tensors (``&`` would copy them)
        >>> print(tn)
        TensorNetwork([
            Tensor(shape=(2, 3), inds=('a', 'b'), tags=()),
            Tensor(shape=(3, 4), inds=('c', 'd'), tags=()),
        ])

        >>> connect(X, Y, 1, 0)  # modifies tensors *and* viewing TN
        >>> print(tn)
        TensorNetwork([
            Tensor(shape=(2, 3), inds=('a', '_e9021e0000002'), tags=()),
            Tensor(shape=(3, 4), inds=('_e9021e0000002', 'd'), tags=()),
        ])

        >>>  tn ^ all
        Tensor(shape=(2, 4), inds=('a', 'd'), tags=())

    """
    d1, d2 = t1.shape[ax1], t2.shape[ax2]
    if d1 != d2:
        raise ValueError(f"Index sizes don't match: {d1} != {d2}.")

    new_ind = rand_uuid()

    ind1 = t1.inds[ax1]
    ind2 = t2.inds[ax2]
    t1.reindex_({ind1: new_ind})
    t2.reindex_({ind2: new_ind})


def get_tags(ts):
    """Return all the tags in found in ``ts``.

    Parameters
    ----------
    ts :  Tensor, TensorNetwork or sequence of either
        The objects to combine tags from.
    """
    if isinstance(ts, (TensorNetwork, Tensor)):
        ts = (ts,)

    return oset_union(t.tags for t in ts)


def maybe_unwrap(t, preserve_tensor=False, equalize_norms=False):
    """Maybe unwrap a ``TensorNetwork`` or ``Tensor`` into a ``Tensor`` or
    scalar, depending on how many tensors and indices it has.
    """
    if isinstance(t, TensorNetwork):
        if equalize_norms is True:
            # this also redistributes the any collected norm exponent
            t.equalize_norms_()
        if t.num_tensors != 1:
            return t
        t, = t.tensor_map.values()
    if preserve_tensor or t.ndim != 0:
        return t
    return t.data


def tensor_network_distance(
    tnA,
    tnB,
    xAA=None,
    xAB=None,
    xBB=None,
    method='auto',
    **contract_opts,
):
    r"""Compute the Frobenius norm distance between two tensor networks:

    .. math::

            D(A, B)
            = | A - B |_{\mathrm{fro}}
            = \mathrm{Tr} [(A - B)^{\dagger}(A - B)]^{1/2}
            = ( \langle A | A \rangle - 2 \mathrm{Re} \langle A | B \rangle|
            + \langle B | B \rangle ) ^{1/2}

    which should have a matching external indices.

    Parameters
    ----------
    tnA : TensorNetwork or Tensor
        The first tensor network operator.
    tnB : TensorNetwork or Tensor
        The second tensor network operator.
    xAA : None or scalar
        The value of ``A.H @ A`` if you already know it (or it doesn't matter).
    xAB : None or scalar
        The value of ``A.H @ B`` if you already know it (or it doesn't matter).
    xBB : None or scalar
        The value of ``B.H @ B`` if you already know it (or it doesn't matter).
    method : {'auto', 'overlap', 'dense'}, optional
        How to compute the distance. If ``'overlap'``, the default, the
        distance will be computed as the sum of overlaps, without explicitly
        forming the dense operators. If ``'dense'``, the operators will be
        directly formed and the norm computed, which can be quicker when the
        exterior dimensions are small. If ``'auto'``, the dense method will
        be used if the total operator (outer) size is ``<= 2**16``.
    contract_opts
        Supplied to :meth:`~quimb.tensor.tensor_core.TensorNetwork.contract`.

    Returns
    -------
    D : float
    """
    check_opt('method', method, ('auto', 'dense', 'overlap'))

    oix = tnA.outer_inds()
    if set(oix) != set(tnB.outer_inds()):
        raise ValueError(
            "Can only fit tensor networks with matching outer indices.")

    if method == 'auto':
        d = prod(map(tnA.ind_size, oix))
        if d <= 1 << 16:
            method = 'dense'
        else:
            method = 'overlap'

    # directly form vectorizations of both
    if method == 'dense':
        A = tnA.to_dense(oix, to_qarray=False)
        B = tnB.to_dense(oix, to_qarray=False)
        return do('linalg.norm', A - B)

    # overlap method
    if xAA is None:
        xAA = (tnA | tnA.H).contract(all, **contract_opts)
    if xAB is None:
        xAB = (tnA | tnB.H).contract(all, **contract_opts)
    if xBB is None:
        xBB = (tnB | tnB.H).contract(all, **contract_opts)

    return do('abs', xAA - 2 * do('real', xAB) + xBB)**0.5


def tensor_network_fit_autodiff(
    tn,
    tn_target,
    steps=1000,
    tol=1e-9,
    autodiff_backend='autograd',
    contract_optimize='auto-hq',
    distance_method='auto',
    inplace=False,
    progbar=False,
    **kwargs
):
    """Optimize the fit of ``tn`` with respect to ``tn_target`` using
    automatic differentation. This minimizes the norm of the difference
    between the two tensor networks, which must have matching outer indices,
    using overlaps.

    Parameters
    ----------
    tn : TensorNetwork
        The tensor network to fit.
    tn_target : TensorNetwork
        The target tensor network to fit ``tn`` to.
    steps : int, optional
        The maximum number of autodiff steps.
    tol : float, optional
        The target norm distance.
    autodiff_backend : str, optional
        Which backend library to use to perform the gradient computation.
    contract_optimize : str, optional
        The contraction path optimized used to contract the overlaps.
    distance_method : {'auto', 'dense', 'overlap'}, optional
        Supplied to :func:`~quimb.tensor.tensor_core.tensor_network_distance`,
        controls how the distance is computed.
    inplace : bool, optional
        Update ``tn`` in place.
    progbar : bool, optional
        Show a live progress bar of the fitting process.
    kwargs
        Passed to :class:`~quimb.tensor.tensor_core.optimize.TNOptimizer`.

    See Also
    --------
    tensor_network_distance, tensor_network_fit_als
    """
    from .optimize import TNOptimizer

    xBB = (tn_target | tn_target.H).contract(all, optimize=contract_optimize)

    tnopt = TNOptimizer(
        tn=tn,
        loss_fn=tensor_network_distance,
        loss_constants={'tnB': tn_target, 'xBB': xBB},
        loss_kwargs={'method': distance_method, 'optimize': contract_optimize},
        autodiff_backend=autodiff_backend,
        progbar=progbar,
        **kwargs)

    tn_fit = tnopt.optimize(steps, tol=tol)

    if not inplace:
        return tn_fit

    for t1, t2 in zip(tn, tn_fit):
        t1.modify(data=t2.data)

    return tn


def tensor_network_fit_als(
    tn,
    tn_target,
    tags=None,
    steps=100,
    tol=1e-9,
    solver='solve',
    enforce_pos=False,
    pos_smudge=None,
    tnAA=None,
    tnAB=None,
    xBB=None,
    contract_optimize='greedy',
    inplace=False,
    progbar=False,
):
    """Optimize the fit of ``tn`` with respect to ``tn_target`` using
    alternating least squares (ALS). This minimizes the norm of the difference
    between the two tensor networks, which must have matching outer indices,
    using overlaps.

    Parameters
    ----------
    tn : TensorNetwork
        The tensor network to fit.
    tn_target : TensorNetwork
        The target tensor network to fit ``tn`` to.
    tags : sequence of str, optional
        If supplied, only optimize tensors matching any of given tags.
    steps : int, optional
        The maximum number of ALS steps.
    tol : float, optional
        The target norm distance.
    solver : {'solve', 'lstsq', ...}, optional
        The underlying driver function used to solve the local minimization,
        e.g. ``numpy.linalg.solve`` for ``'solve'`` with ``numpy`` backend.
    enforce_pos : bool, optional
        Whether to enforce positivity of the locally formed environments,
        which can be more stable.
    pos_smudge : float, optional
        If enforcing positivity, the level below which to clip eigenvalues
        for make the local environment positive definite.
    tnAA : TensorNetwork, optional
        If you have already formed the overlap ``tn.H & tn``, maybe
        approximately, you can supply it here. The unconjugated layer should
        have tag ``'__KET__'`` and the conjugated layer ``'__BRA__'``. Each
        tensor being optimized should have tag ``'__VAR{i}__'``.
    tnAB : TensorNetwork, optional
        If you have already formed the overlap ``tn_target.H & tn``, maybe
        approximately, you can supply it here. Each tensor being optimized
        should have tag ``'__VAR{i}__'``.
    xBB : float, optional
        If you have already know, have computed ``tn_target.H @ tn_target``,
        or it doesn't matter, you can supply the value here.
    contract_optimize : str, optional
        The contraction path optimized used to contract the local environments.
        Note ``'greedy'`` is the default in order to maximize shared work.
    inplace : bool, optional
        Update ``tn`` in place.
    progbar : bool, optional
        Show a live progress bar of the fitting process.

    Returns
    -------
    TensorNetwork

    See Also
    --------
    tensor_network_fit_autodiff, tensor_network_distance
    """
    # mark the tensors we are going to optimize
    tna = tn.copy()
    tna.add_tag('__KET__')

    if tags is None:
        to_tag = tna
    else:
        to_tag = tna.select_tensors(tags, 'any')

    tagged = []
    for i, t in enumerate(to_tag):
        var_tag = f'__VAR{i}__'
        t.add_tag(var_tag)
        tagged.append(var_tag)

    # form the norm of the varying TN (A) and its overlap with the target (B)
    if tnAA is None:
        tnAA = tna | tna.H.retag_({'__KET__': '__BRA__'})
    if tnAB is None:
        tnAB = tna | tn_target.H

    if pos_smudge is None:
        pos_smudge = max(tol, 1e-15)

    # want to cache from sweep to sweep but also not infinitely
    cachesize = len(tagged) * (tn.num_tensors + tn_target.num_tensors)
    cache = LRU(maxsize=cachesize)

    # shared intermediates + greedy = good reuse of contractions
    with oe.shared_intermediates(cache), contract_strategy(contract_optimize):

        # prepare each of the contractions we are going to repeat
        env_contractions = []
        for tg in tagged:
            # varying tensor and conjugate in norm <A|A>
            tk = tnAA['__KET__', tg]
            tb = tnAA['__BRA__', tg]

            # get inds, and ensure any bonds come last, for linalg.solve
            lix, bix, rix = group_inds(tb, tk)
            tk.transpose_(*rix, *bix)
            tb.transpose_(*lix, *bix)

            # form TNs with 'holes', i.e. environment tensors networks
            A_tn = tnAA.select((tg,), '!all')
            y_tn = tnAB.select((tg,), '!all')

            env_contractions.append((tk, tb, lix, bix, rix, A_tn, y_tn))

        if tol != 0.0:
            old_d = float('inf')
            if xBB is None:
                # compute this so tracking real norm distance is accurate
                xBB = (tn_target | tn_target.H) ^ all  # <B|B>

        if progbar:
            import tqdm
            pbar = tqdm.trange(steps)
        else:
            pbar = range(steps)

        # the main iterative sweep on each tensor, locally optimizing
        for _ in pbar:
            for (tk, tb, lix, bix, rix, A_tn, y_tn) in env_contractions:
                Ni = A_tn.to_dense(lix, rix)
                Wi = y_tn.to_dense(rix, bix)

                if enforce_pos:
                    el, ev = do('linalg.eigh', Ni)
                    el = do('clip', el, el[-1] * pos_smudge, None)
                    Ni_p = ev * do('reshape', el, (1, -1)) @ dag(ev)
                else:
                    Ni_p = Ni

                if solver == 'solve':
                    x = do('linalg.solve', Ni_p, Wi)
                elif solver == 'lstsq':
                    x = do('linalg.lstsq', Ni_p, Wi, rcond=pos_smudge)[0]

                x_r = do('reshape', x, tk.shape)
                # n.b. because we are using virtual TNs -> updates propagate
                tk.modify(data=x_r)
                tb.modify(data=do('conj', x_r))

            # assess | A - B | for convergence or printing
            if (tol != 0.0) or progbar:
                xAA = do('trace', dag(x) @ (Ni @ x))  # <A|A>
                xAB = do('trace', do('real', dag(x) @ Wi))  # <A|B>
                d = do('abs', (xAA - 2 * xAB + xBB))**0.5
                if abs(d - old_d) < tol:
                    break
                old_d = d

            if progbar:
                pbar.set_description(str(d))

    if not inplace:
        tn = tn.copy()

    for t1, t2 in zip(tn, tna):
        # transpose so only thing changed in original TN is data
        t2.transpose_like_(t1)
        t1.modify(data=t2.data)

    return tn


# --------------------------------------------------------------------------- #
#                                Tensor Class                                 #
# --------------------------------------------------------------------------- #

class Tensor(object):
    """A labelled, tagged n-dimensional array. The index labels are used
    instead of axis numbers to identify dimensions, and are preserved through
    operations. The tags are used to identify the tensor within networks, and
    are combined when tensors are contracted together.

    Parameters
    ----------
    data : numpy.ndarray
        The n-dimensional data.
    inds : sequence of str
        The index labels for each dimension. Must match the number of
        dimensions of ``data``.
    tags : sequence of str, optional
        Tags with which to identify and group this tensor. These will
        be converted into a ``oset``.
    left_inds : sequence of str, optional
        Which, if any, indices to group as 'left' indices of an effective
        matrix. This can be useful, for example, when automatically applying
        unitary constraints to impose a certain flow on a tensor network but at
        the atomistic (Tensor) level.

    Examples
    --------

    Basic construction:

        >>> from quimb import randn
        >>> from quimb.tensor import Tensor
        >>> X = Tensor(randn((2, 3, 4)), inds=['a', 'b', 'c'], tags={'X'})
        >>> Y = Tensor(randn((3, 4, 5)), inds=['b', 'c', 'd'], tags={'Y'})

    Indices are automatically aligned, and tags combined, when contracting:

        >>> X @ Y
        Tensor(shape=(2, 5), inds=('a', 'd'), tags={'Y', 'X'})

    """

    __slots__ = ('_data', '_inds', '_tags', '_left_inds', '_owners')

    def __init__(self, data=1.0, inds=(), tags=None, left_inds=None):
        # a new or copied Tensor always has no owners
        self._owners = dict()

        # Short circuit for copying Tensors
        if isinstance(data, Tensor):
            self._data = data.data
            self._inds = data.inds
            self._tags = data.tags.copy()
            self._left_inds = data.left_inds
            return

        self._data = asarray(data)
        self._inds = tuple(inds)
        self._tags = tags_to_oset(tags)
        self._left_inds = tuple(left_inds) if left_inds is not None else None

        nd = ndim(self._data)
        if nd != len(self.inds):
            raise ValueError(
                f"Wrong number of inds, {self.inds}, supplied for array"
                f" of shape {self._data.shape}.")

        if self.left_inds and any(i not in self.inds for i in self.left_inds):
            raise ValueError(f"The 'left' indices {self.left_inds} are not "
                             f"found in {self.inds}.")

    def copy(self, deep=False, virtual=False):
        """Copy this tensor.

        .. note::

            By default (``deep=False``), the underlying array will *not* be
            copied.

        Parameters
        ----------
        deep : bool, optional
            Whether to copy the underlying data as well.
        virtual : bool, optional
            To conveniently mimic the behaviour of taking a virtual copy of
            tensor network, this simply returns ``self``.
        """
        if not (deep or virtual):
            return self.__class__(self, None)

        if deep and virtual:
            raise ValueError("Copy can't be both deep and virtual.")

        if virtual:
            return self

        if deep:
            return copy.deepcopy(self)

    __copy__ = copy

    @property
    def data(self):
        return self._data

    @property
    def inds(self):
        return self._inds

    @property
    def tags(self):
        return self._tags

    @property
    def left_inds(self):
        return self._left_inds

    @left_inds.setter
    def left_inds(self, left_inds):
        self._left_inds = tuple(left_inds) if left_inds is not None else None

    @property
    def owners(self):
        return self._owners

    def add_owner(self, tn, tid):
        """Add ``tn`` as owner of this Tensor - it's tag and ind maps will
        be updated whenever this tensor is retagged or reindexed.
        """
        self._owners[hash(tn)] = (weakref.ref(tn), tid)

    def remove_owner(self, tn):
        """Remove TensorNetwork ``tn`` as an owner of this Tensor.
        """
        try:
            del self._owners[hash(tn)]
        except KeyError:
            pass

    def check_owners(self):
        """Check if this tensor is 'owned' by any alive TensorNetworks. Also
        trim any weakrefs to dead TensorNetworks.
        """
        # first parse out dead owners
        for k in tuple(self._owners):
            if not self._owners[k][0]():
                del self._owners[k]

        return len(self._owners) > 0

    def _apply_function(self, fn):
        self._data = fn(self.data)

    def modify(self, **kwargs):
        """Overwrite the data of this tensor in place.

        Parameters
        ----------
        data : array, optional
            New data.
        apply : callable, optional
            A function to apply to the current data. If `data` is also given
            this is applied subsequently.
        inds : sequence of str, optional
            New tuple of indices.
        tags : sequence of str, optional
            New tags.
        left_inds : sequence of str, optional
            New grouping of indices to be 'on the left'.
        """
        if 'data' in kwargs:
            self._data = asarray(kwargs.pop('data'))
            self._left_inds = None

        if 'apply' in kwargs:
            self._apply_function(kwargs.pop('apply'))
            self._left_inds = None

        if 'inds' in kwargs:
            inds = tuple(kwargs.pop('inds'))
            # if this tensor has owners, update their ``ind_map``, but only if
            #     the indices are actually being changed not just permuted
            old_inds = oset(self.inds)
            new_inds = oset(inds)
            if (old_inds != new_inds) and self.check_owners():
                for ref, tid in self._owners.values():
                    ref()._modify_tensor_inds(old_inds, new_inds, tid)

            self._inds = inds
            self._left_inds = None

        if 'tags' in kwargs:
            tags = tags_to_oset(kwargs.pop('tags'))
            # if this tensor has owners, update their ``tag_map``.
            if self.check_owners():
                for ref, tid in self._owners.values():
                    ref()._modify_tensor_tags(self.tags, tags, tid)

            self._tags = tags

        if 'left_inds' in kwargs:
            self.left_inds = kwargs.pop('left_inds')

        if kwargs:
            raise ValueError(f"Option(s) {kwargs} not valid.")

        if len(self.inds) != ndim(self.data):
            raise ValueError("Mismatch between number of data dimensions and "
                             "number of indices supplied.")

        if self.left_inds and any(i not in self.inds for i in self.left_inds):
            raise ValueError(f"The 'left' indices {self.left_inds} are "
                             f"not found in {self.inds}.")

    def isel(self, selectors, inplace=False):
        """Select specific values for some dimensions/indices of this tensor,
        thereby removing them. Analogous to ``X[:, :, 3, :, :]`` with arrays.

        Parameters
        ----------
        selectors : dict[str, int]
            Mapping of index(es) to which value to take.
        inplace : bool, optional
            Whether to select inplace or not.

        Returns
        -------
        Tensor

        Examples
        --------
        >>> T = rand_tensor((2, 3, 4), inds=('a', 'b', 'c'))
        >>> T.isel({'b': -1})
        Tensor(shape=(2, 4), inds=('a', 'c'), tags=())

        See Also
        --------
        TensorNetwork.isel
        """
        T = self if inplace else self.copy()

        new_inds = tuple(ix for ix in self.inds if ix not in selectors)

        data_loc = tuple(selectors.get(ix, slice(None)) for ix in self.inds)
        T.modify(apply=lambda x: x[data_loc], inds=new_inds, left_inds=None)
        return T

    isel_ = functools.partialmethod(isel, inplace=True)

    def add_tag(self, tag):
        """Add a tag to this tensor. Unlike ``self.tags.add`` this also updates
        any TensorNetworks viewing this Tensor.
        """
        # TODO: make this more efficient with inplace |= ?
        self.modify(tags=itertools.chain(self.tags, (tag,)))

    def expand_ind(self, ind, size):
        """Inplace increase the size of the dimension of ``ind``, the new array
        entries will be filled with zeros.

        Parameters
        ----------
        name : str
            Name of the index to expand.
        size : int, optional
            Size of the expanded index.
        """
        if ind not in self.inds:
            raise ValueError(f"Tensor has no index '{ind}'.")

        size_current = self.ind_size(ind)
        pads = [
            (0, size - size_current) if i == ind else (0, 0)
            for i in self.inds
        ]
        self.modify(data=do('pad', self.data, pads, mode='constant'))

    def new_ind(self, name, size=1, axis=0):
        """Inplace add a new index - a named dimension. If ``size`` is
        specified to be greater than one then the new array entries will be
        filled with zeros.

        Parameters
        ----------
        name : str
            Name of the new index.
        size : int, optional
            Size of the new index.
        axis : int, optional
            Position of the new index.
        """
        new_inds = list(self.inds)

        # list.insert has different behavior to expand_dims for -ve. axis
        if axis < 0:
            axis = len(new_inds) + axis + 1

        new_inds.insert(axis, name)

        new_data = do('expand_dims', self.data, axis=axis)

        self.modify(data=new_data, inds=new_inds)
        if size > 1:
            self.expand_ind(name, size)

    new_bond = new_bond

    def new_ind_with_identity(self, name, left_inds, right_inds, axis=0):
        """Inplace add a new index, where the newly stacked array entries form
        the identity from ``left_inds`` to ``right_inds``. Selecting 0 or 1 for
        the new index ``name`` thus is like 'turning off' this tensor if viewed
        as an operator.

        Parameters
        ----------
        name : str
            Name of the new index.
        left_inds : tuple[str]
            Names of the indices forming the left hand side of the operator.
        right_inds : tuple[str]
            Names of the indices forming the right hand side of the operator.
            The dimensions of these must match those of ``left_inds``.
        axis : int, optional
            Position of the new index.
        """
        ldims = tuple(map(self.ind_size, left_inds))
        x_id = do('eye', prod(ldims), dtype=self.dtype, like=self.data)
        x_id = do('reshape', x_id, ldims + ldims)
        t_id = Tensor(x_id, inds=left_inds + right_inds)
        t_id.transpose_(*self.inds)
        new_data = do('stack', (self.data, t_id.data), axis=axis)
        new_inds = list(self.inds)
        new_inds.insert(axis, name)
        self.modify(data=new_data, inds=new_inds)

    def conj(self, inplace=False):
        """Conjugate this tensors data (does nothing to indices).
        """
        t = self if inplace else self.copy()
        t.modify(apply=conj)
        return t

    conj_ = functools.partialmethod(conj, inplace=True)

    @property
    def H(self):
        """Conjugate this tensors data (does nothing to indices).
        """
        return self.conj()

    @property
    def shape(self):
        return self._data.shape

    @property
    def ndim(self):
        return len(self._inds)

    @property
    def size(self):
        # more robust than calling _data.size (e.g. for torch) - consider
        # adding do('size', x) to autoray?
        return prod(self.shape)

    @property
    def dtype(self):
        return self._data.dtype

    def iscomplex(self):
        return iscomplex(self.data)

    def astype(self, dtype, inplace=False):
        """Change the type of this tensor to ``dtype``.
        """
        T = self if inplace else self.copy()
        if T.dtype != dtype:
            T.modify(apply=lambda data: astype(data, dtype))
        return T

    astype_ = functools.partialmethod(astype, inplace=True)

    def max_dim(self):
        """Return the maximum size of any dimension, or 1 if scalar.
        """
        if self.ndim == 0:
            return 1
        return max(self.shape)

    def ind_size(self, ind):
        """Return the size of dimension corresponding to ``ind``.
        """
        return int(self.shape[self.inds.index(ind)])

    def shared_bond_size(self, other):
        """Get the total size of the shared index(es) with ``other``.
        """
        return bonds_size(self, other)

    def inner_inds(self):
        """
        """
        ind_freqs = frequencies(self.inds)
        return tuple(i for i in self.inds if ind_freqs[i] == 2)

    def transpose(self, *output_inds, inplace=False):
        """Transpose this tensor - permuting the order of both the data *and*
        the indices. This operation is mainly for ensuring a certain data
        layout since for most operations the specific order of indices doesn't
        matter.

        Note to compute the tranditional 'transpose' of an operator within a
        contraction for example, you would just use reindexing not this.

        Parameters
        ----------
        output_inds : sequence of str
            The desired output sequence of indices.
        inplace : bool, optional
            Perform the tranposition inplace.

        Returns
        -------
        tt : Tensor
            The transposed tensor.

        See Also
        --------
        transpose_like, reindex
        """
        t = self if inplace else self.copy()

        output_inds = tuple(output_inds)  # need to re-use this.

        if set(t.inds) != set(output_inds):
            raise ValueError("'output_inds' must be permutation of the current"
                             f" tensor indices, but {set(t.inds)} != "
                             f"{set(output_inds)}")

        current_ind_map = {ind: i for i, ind in enumerate(t.inds)}
        perm = tuple(current_ind_map[i] for i in output_inds)

        t.modify(apply=lambda x: transpose(x, perm), inds=output_inds)
        return t

    transpose_ = functools.partialmethod(transpose, inplace=True)

    def transpose_like(self, other, inplace=False):
        """Transpose this tensor to match the indices of ``other``, allowing
        for one index to be different. E.g. if
        ``self.inds = ('a', 'b', 'c', 'x')`` and
        ``other.inds = ('b', 'a', 'd', 'c')`` then 'x' will be aligned with 'd'
        and the output inds will be ``('b', 'a', 'x', 'c')``

        Parameters
        ----------
        other : Tensor
            The tensor to match.
        inplace : bool, optional
            Perform the tranposition inplace.

        Returns
        -------
        tt : Tensor
            The transposed tensor.

        See Also
        --------
        transpose
        """
        t = self if inplace else self.copy()
        diff_ix = set(t.inds) - set(other.inds)

        if len(diff_ix) > 1:
            raise ValueError("More than one index don't match, the transpose "
                             "is therefore not well-defined.")

        # if their indices match, just plain transpose
        if not diff_ix:
            t.transpose_(*other.inds)

        else:
            di, = diff_ix
            new_ix = (i if i in t.inds else di for i in other.inds)
            t.transpose_(*new_ix)

        return t

    transpose_like_ = functools.partialmethod(transpose_like, inplace=True)

    def trace(
        self,
        left_inds,
        right_inds,
        preserve_tensor=False,
        inplace=False
    ):
        """Trace index or indices ``left_inds`` with ``right_inds``, removing
        them.

        Parameters
        ----------
        left_inds : str or sequence of str
            The left indices to trace, order matching ``right_inds``.
        right_inds : str or sequence of str
            The right indices to trace, order matching ``left_inds``.
        preserve_tensor : bool, optional
            If ``True``, a tensor will be returned even if no indices remain.
        inplace : bool, optional
            Perform the trace inplace.

        Returns
        -------
        z : Tensor or scalar
        """
        t = self if inplace else self.copy()

        if isinstance(left_inds, str):
            left_inds = (left_inds,)
        if isinstance(right_inds, str):
            right_inds = (right_inds,)

        if len(left_inds) != len(right_inds):
            raise ValueError(f"Can't trace {left_inds} with {right_inds}.")

        remap = {}
        for lix, rix in zip(left_inds, right_inds):
            remap[lix] = lix
            remap[rix] = lix

        old_inds, new_inds = [], []
        for ix in t.inds:
            nix = remap.pop(ix, None)
            if nix is not None:
                old_inds.append(nix)
            else:
                old_inds.append(ix)
                new_inds.append(ix)

        if remap:
            raise ValueError(f"Indices {tuple(remap)} not found.")

        old_inds, new_inds = tuple(old_inds), tuple(new_inds)

        eq = _inds_to_eq((old_inds,), new_inds)
        t.modify(apply=lambda x: do('einsum', eq, x, like=x),
                 inds=new_inds, left_inds=None)

        if not preserve_tensor and not new_inds:
            data_out = t.data
            if isinstance(data_out, np.ndarray):
                data_out = realify_scalar(data_out.item())
            return data_out

        return t

    def sum_reduce(self, ind, inplace=False):
        """Sum over index ``ind``, removing it from this tensor.

        Parameters
        ----------
        ind : str
            The index to sum over.
        inplace : bool, optional
            Whether to perform the reduction inplace.

        Returns
        -------
        Tensor
        """
        t = self if inplace else self.copy()
        axis = t.inds.index(ind)
        new_inds = t.inds[:axis] + t.inds[axis + 1:]
        t.modify(apply=lambda x: do('sum', x, axis=axis), inds=new_inds)
        return t

    sum_reduce_ = functools.partialmethod(sum_reduce, inplace=True)

    def collapse_repeated(self, inplace=False):
        """Take the diagonals of any repeated indices, such that each index
        only appears once.
        """
        t = self if inplace else self.copy()

        old_inds = t.inds
        new_inds = tuple(unique(old_inds))
        if len(old_inds) == len(new_inds):
            return t

        eq = _inds_to_eq((old_inds,), new_inds)
        t.modify(apply=lambda x: do('einsum', eq, x, like=x),
                 inds=new_inds, left_inds=None)

        return t

    collapse_repeated_ = functools.partialmethod(
        collapse_repeated, inplace=True)

    @functools.wraps(tensor_contract)
    def contract(self, *others, output_inds=None, **opts):
        return tensor_contract(self, *others, output_inds=output_inds, **opts)

    @functools.wraps(tensor_direct_product)
    def direct_product(self, other, sum_inds=(), inplace=False):
        return tensor_direct_product(
            self, other, sum_inds=sum_inds, inplace=inplace)

    direct_product_ = functools.partialmethod(direct_product, inplace=True)

    @functools.wraps(tensor_split)
    def split(self, *args, **kwargs):
        return tensor_split(self, *args, **kwargs)

    @functools.wraps(tensor_network_distance)
    def distance(self, other, **contract_opts):
        return tensor_network_distance(self, other, **contract_opts)

    def gate(self, G, ind, inplace=False, **contract_opts):
        """Gate this tensor - contract a matrix into one of its indices without
        changing its indices. Unlike ``contract``, ``G`` is a raw array and the
        tensor remains with the same set of indices.

        Parameters
        ----------
        G : 2D array_like
            The matrix to gate the tensor index with.
        ind : str
            Which index to apply the gate to.

        Returns
        -------
        Tensor

        Examples
        --------

        Create a random tensor of 4 qubits:

            >>> t = qtn.rand_tensor(
            ...    shape=[2, 2, 2, 2],
            ...    inds=['k0', 'k1', 'k2', 'k3'],
            ... )

        Create another tensor with an X gate applied to qubit 2:

            >>> Gt = t.gate(qu.pauli('X'), 'k2')

        The contraction of these two tensors is now the expectation of that
        operator:

            >>> t.H @ Gt
            -4.108910576149794

        """
        t = self if inplace else self.copy()
        G_inds = ['__tmp__', ind]
        out = ['__tmp__' if ix == ind else ix for ix in t.inds]
        new_data = oe.contract(G, G_inds, t.data, t.inds, out, **contract_opts)
        t.modify(data=new_data)
        return t

    gate_ = functools.partialmethod(gate, inplace=True)

    def singular_values(self, left_inds, method='svd'):
        """Return the singular values associated with splitting this tensor
        according to ``left_inds``.

        Parameters
        ----------
        left_inds : sequence of str
            A subset of this tensors indices that defines 'left'.
        method : {'svd', 'eig'}
            Whether to use the SVD or eigenvalue decomposition to get the
            singular values.

        Returns
        -------
        1d-array
            The singular values.
        """
        return self.split(left_inds=left_inds, method=method, get='values')

    def entropy(self, left_inds, method='svd'):
        """Return the entropy associated with splitting this tensor
        according to ``left_inds``.

        Parameters
        ----------
        left_inds : sequence of str
            A subset of this tensors indices that defines 'left'.
        method : {'svd', 'eig'}
            Whether to use the SVD or eigenvalue decomposition to get the
            singular values.

        Returns
        -------
        float
        """
        el = self.singular_values(left_inds=left_inds, method=method)**2
        el = el[el > 0.0]
        return do('sum', -el * do('log2', el))

    def retag(self, retag_map, inplace=False):
        """Rename the tags of this tensor, optionally, in-place.

        Parameters
        ----------
        retag_map : dict-like
            Mapping of pairs ``{old_tag: new_tag, ...}``.
        inplace : bool, optional
            If ``False`` (the default), a copy of this tensor with the changed
            tags will be returned.
        """
        new = self if inplace else self.copy()
        new.modify(tags=(retag_map.get(tag, tag) for tag in new.tags))
        return new

    retag_ = functools.partialmethod(retag, inplace=True)

    def reindex(self, index_map, inplace=False):
        """Rename the indices of this tensor, optionally in-place.

        Parameters
        ----------
        index_map : dict-like
            Mapping of pairs ``{old_ind: new_ind, ...}``.
        inplace : bool, optional
            If ``False`` (the default), a copy of this tensor with the changed
            inds will be returned.
        """
        new = self if inplace else self.copy()

        new_inds = tuple(index_map.get(ind, ind) for ind in new.inds)

        if self.left_inds:
            new_left_inds = (index_map.get(ind, ind) for ind in self.left_inds)
        else:
            new_left_inds = self.left_inds

        new.modify(inds=new_inds, left_inds=new_left_inds)

        return new

    reindex_ = functools.partialmethod(reindex, inplace=True)

    def fuse(self, fuse_map, inplace=False):
        """Combine groups of indices into single indices.

        Parameters
        ----------
        fuse_map : dict_like or sequence of tuples.
            Mapping like: ``{new_ind: sequence of existing inds, ...}`` or an
            ordered mapping like ``[(new_ind_1, old_inds_1), ...]`` in which
            case the output tensor's fused inds will be ordered. In both cases
            the new indices are created at the beginning of the tensor's shape.

        Returns
        -------
        Tensor
            The transposed, reshaped and re-labeled tensor.
        """
        t = self if inplace else self.copy()

        if isinstance(fuse_map, dict):
            new_fused_inds, fused_inds = zip(*fuse_map.items())
        else:
            new_fused_inds, fused_inds = zip(*fuse_map)

        unfused_inds = tuple(i for i in t.inds if not
                             any(i in fs for fs in fused_inds))

        # transpose tensor to bring groups of fused inds to the beginning
        t.transpose_(*concat(fused_inds), *unfused_inds)

        # for each set of fused dims, group into product, then add remaining
        dims = iter(t.shape)
        dims = [prod(next(dims) for _ in fs) for fs in fused_inds] + list(dims)

        # create new tensor with new + remaining indices
        #     + drop 'left' marked indices since they might be fused
        t.modify(data=reshape(t.data, dims),
                 inds=(*new_fused_inds, *unfused_inds))

        return t

    fuse_ = functools.partialmethod(fuse, inplace=True)

    def unfuse(self, unfuse_map, shape_map, inplace=False):
        """Reshape single indices into groups of multiple indices

        Parameters
        ----------
        unfuse_map : dict_like or sequence of tuples.
            Mapping like: ``{existing_ind: sequence of new inds, ...}`` or an
            ordered mapping like ``[(old_ind_1, new_inds_1), ...]`` in which
            case the output tensor's new inds will be ordered. In both cases
            the new indices are created at the old index's position of the
            tensor's shape
        shape_map : dict_like or sequence of tuples
            Mapping like: ``{old_ind: new_ind_sizes, ...}`` or an
            ordered mapping like ``[(old_ind_1, new_ind_sizes_1), ...]``.

        Returns
        -------
        Tensor
            The transposed, reshaped and re-labeled tensor
        """
        t = self if inplace else self.copy()

        if isinstance(unfuse_map, dict):
            old_inds, new_unfused_inds = zip(*unfuse_map.items())
        else:
            old_inds, new_unfused_inds = zip(*unfuse_map)

        # for each set of fused dims, group into product, then add remaining
        new_inds = [[i] for i in t.inds]
        new_dims = [[i] for i in t.shape]
        for ix in range(len(old_inds)):
            ind_pos = t.inds.index(old_inds[ix])
            new_inds[ind_pos] = new_unfused_inds[ix]
            new_dims[ind_pos] = shape_map[old_inds[ix]]

        # flatten new_inds, new_dims
        new_inds = tuple(itertools.chain(*new_inds))
        new_dims = tuple(itertools.chain(*new_dims))

        try:
            new_left_inds = []
            for ix in t.left_inds:
                try:
                    new_left_inds.extend(unfuse_map[ix])
                except KeyError:
                    new_left_inds.append(ix)
        except TypeError:
            new_left_inds = None

        # create new tensor with new + remaining indices
        #     + updated 'left' marked indices assuming all unfused left inds
        #       remain 'left' marked
        t.modify(data=reshape(t.data, new_dims),
                 inds=new_inds, left_inds=new_left_inds)

        return t

    unfuse_ = functools.partialmethod(unfuse, inplace=True)

    def to_dense(self, *inds_seq, to_qarray=True):
        """Convert this Tensor into an dense array, with a single dimension
        for each of inds in ``inds_seqs``. E.g. to convert several sites
        into a density matrix: ``T.to_dense(('k0', 'k1'), ('b0', 'b1'))``.
        """
        x = self.fuse([(str(i), ix) for i, ix in enumerate(inds_seq)]).data
        if (infer_backend(x) == 'numpy') and to_qarray:
            return qarray(x)
        return x

    def squeeze(self, include=None, inplace=False):
        """Drop any singlet dimensions from this tensor.

        Parameters
        ----------
        inplace : bool, optional
            Whether modify the original or return a new tensor.
        include : sequence of str, optional
            Only squeeze dimensions with indices in this list.

        Returns
        -------
        Tensor
        """
        t = self if inplace else self.copy()

        # handles case of scalar as well
        if 1 not in t.shape:
            return t

        new_shape_new_inds = [
            (d, i) for d, i in zip(self.shape, self.inds)
            if (d > 1) or (include is not None and i not in include)
        ]

        if not new_shape_new_inds:
            # squeezing everything -> can't unzip `new_shape_new_inds`
            new_inds = ()
            new_data = reshape(t.data, ())
        else:
            new_shape, new_inds = zip(*new_shape_new_inds)
            new_data = reshape(t.data, new_shape)

        new_left_inds = (
            None if self.left_inds is None else
            (i for i in self.left_inds if i in new_inds)
        )

        if len(t.inds) != len(new_inds):
            t.modify(data=new_data, inds=new_inds, left_inds=new_left_inds)

        return t

    squeeze_ = functools.partialmethod(squeeze, inplace=True)

    def largest_element(self):
        r"""Return the largest element, in terms of absolute magnitude, of this
        tensor.
        """
        return do('max', do('abs', self.data))

    def norm(self):
        r"""Frobenius norm of this tensor:

        .. math::

            \|t\|_F = \sqrt{\mathrm{Tr} \left(t^{\dagger} t\right)}

        where the trace is taken over all indices. Equivalent to the square
        root of the sum of squared singular values across any partition.
        """
        return norm_fro(self.data)

    def normalize(self, inplace=False):
        T = self if inplace else self.copy()
        T.modify(data=T.data / T.norm(), left_inds=T.left_inds)
        return T

    normalize_ = functools.partialmethod(normalize, inplace=True)

    def symmetrize(self, ind1, ind2, inplace=False):
        """Hermitian symmetrize this tensor for indices ``ind1`` and ``ind2``.
        I.e. ``T = (T + T.conj().T) / 2``, where the transpose is taken only
        over the specified indices.
        """
        T = self if inplace else self.copy()
        Hinds = [{ind1: ind2, ind2: ind1}.get(i, i) for i in self.inds]
        TH = T.conj().transpose(*Hinds)
        T.modify(data=(T.data + TH.data) / 2)
        return T

    def unitize(self, left_inds=None, inplace=False, method='qr'):
        r"""Make this tensor unitary (or isometric) with respect to
        ``left_inds``. The underlying method is set by ``method``.

        Parameters
        ----------
        left_inds : sequence of str
            The indices to group together and treat as the left hand side of a
            matrix.
        inplace : bool, optional
            Whether to perform the unitization inplace.
        method : {'qr', 'exp', 'mgs'}, optional
            How to generate the unitary matrix. The options are:

            - 'qr': use a QR decomposition directly.
            - 'exp': exponential the padded, anti-hermitian part of the array
            - 'mgs': use a explicit modified-gram-schmidt procedure

            Generally, 'qr' is the fastest and best approach, however currently
            ``tensorflow`` cannot back-propagate through for instance, making
            the other two methods necessary.

        Returns
        -------
        Tensor
        """
        if left_inds is None:
            if self.left_inds is None:
                raise ValueError(
                    "You must specify `left_inds` since this tensor does not "
                    "have any indices marked automatically as such in the "
                    "attribute `left_inds`.")
            else:
                left_inds = self.left_inds

        # partition indices into left and right
        L_inds = list(left_inds)
        R_inds = [ix for ix in self.inds if ix not in L_inds]

        # if the tensor is an effective vector, we can just normalize
        if (len(L_inds) == 0) or (len(R_inds) == 0):
            return self.normalize(inplace=inplace)

        LR_inds = L_inds + R_inds

        # fuse this tensor into a matrix and 'isometrize' it
        x = self.to_dense(L_inds, R_inds)
        x = unitize(x, method=method)

        # turn the array back into a tensor
        x = reshape(x, [self.ind_size(ix) for ix in LR_inds])
        Tu = self.__class__(
            x, inds=LR_inds, tags=self.tags, left_inds=left_inds
        )

        if inplace:
            # XXX: do self.transpose_like_(Tu) or Tu.transpose_like_(self)?
            self.modify(data=Tu.data, inds=Tu.inds, left_inds=Tu.left_inds)
            Tu = self

        return Tu

    unitize_ = functools.partialmethod(unitize, inplace=True)

    def randomize(self, dtype=None, inplace=False, **randn_opts):
        """Randomize the entries of this tensor.

        Parameters
        ----------
        dtype : {None, str}, optional
            The data type of the random entries. If left as the default
            ``None``, then the data type of the current array will be used.
        inplace : bool, optional
            Whether to perform the randomization inplace, by default ``False``.
        randn_opts
            Supplied to :func:`~quimb.gen.rand.randn`.

        Returns
        -------
        Tensor
        """
        t = self if inplace else self.copy()

        if dtype is None:
            dtype = t.dtype

        t.modify(data=randn(t.shape, dtype=dtype, **randn_opts))
        return t

    randomize_ = functools.partialmethod(randomize, inplace=True)

    def flip(self, ind, inplace=False):
        """Reverse the axis on this tensor corresponding to ``ind``. Like
        performing e.g. ``X[:, :, ::-1, :]``.
        """
        if ind not in self.inds:
            raise ValueError(f"Can't find index {ind} on this tensor.")

        t = self if inplace else self.copy()
        flipper = tuple(
            slice(None, None, -1) if i == ind else slice(None) for i in t.inds
        )
        t.modify(apply=lambda x: x[flipper])
        return t

    flip_ = functools.partialmethod(flip, inplace=True)

    def multiply_index_diagonal(self, ind, x, inplace=False):
        """Multiply this tensor by 1D array ``x`` as if it were a diagonal
        tensor being contracted into index ``ind``.
        """
        t = self if inplace else self.copy()
        x_broadcast = reshape(x, [(-1 if i == ind else 1) for i in t.inds])
        t.modify(data=t.data * x_broadcast)
        return t

    multiply_index_diagonal_ = functools.partialmethod(
        multiply_index_diagonal, inplace=True)

    def almost_equals(self, other, **kwargs):
        """Check if this tensor is almost the same as another.
        """
        same_inds = (set(self.inds) == set(other.inds))
        if not same_inds:
            return False
        otherT = other.transpose(*self.inds)
        return do('allclose', self.data, otherT.data, **kwargs)

    def drop_tags(self, tags=None):
        """Drop certain tags, defaulting to all, from this tensor.
        """
        if tags is None:
            self.modify(tags=oset())
        else:
            self.modify(tags=self.tags - tags_to_oset(tags))

    def bonds(self, other):
        """Return a tuple of the shared indices between this tensor
        and ``other``.
        """
        return bonds(self, other)

    def filter_bonds(self, other):
        """Sort this tensor's indices into a list of those that it shares and
        doesn't share with another tensor.

        Parameters
        ----------
        other : Tensor
            The other tensor.

        Returns
        -------
        shared, unshared : (tuple[str], tuple[str])
            The shared and unshared indices.
        """
        shared = []
        unshared = []
        for i in self.inds:
            if i in other.inds:
                shared.append(i)
            else:
                unshared.append(i)
        return shared, unshared

    def __imul__(self, other):
        self.modify(apply=lambda x: x * other)
        return self

    def __itruediv__(self, other):
        self.modify(apply=lambda x: x / other)
        return self

    def __and__(self, other):
        """Combine with another ``Tensor`` or ``TensorNetwork`` into a new
        ``TensorNetwork``.
        """
        return TensorNetwork((self, other))

    def __or__(self, other):
        """Combine virtually (no copies made) with another ``Tensor`` or
        ``TensorNetwork`` into a new ``TensorNetwork``.
        """
        return TensorNetwork((self, other), virtual=True)

    def __matmul__(self, other):
        """Explicitly contract with another tensor.
        """
        return self.contract(other)

    def draw(self, *args, **kwargs):
        """Plot a graph of this tensor and its indices.
        """
        draw_tn(TensorNetwork((self,)), *args, **kwargs)

    graph = draw

    def __getstate__(self):
        # This allows pickling, since the copy has no weakrefs.
        return (self._data, self._inds, self._tags, self._left_inds)

    def __setstate__(self, state):
        self._data, self._inds, tags, self._left_inds = state
        self._tags = tags.copy()
        self._owners = {}

    def __repr__(self):
        return (f"{self.__class__.__name__}("
                f"shape={tuple(map(int, self.data.shape))}, "
                f"inds={self.inds}, "
                f"tags={self.tags})")

    def __str__(self):
        s = self.__repr__()[:-1]
        s += (f", backend='{infer_backend(self.data)}'"
              f", dtype='{get_dtype_name(self.data)}')")
        return s


@functools.lru_cache(128)
def _make_copy_ndarray(d, ndim, dtype=float):
    c = np.zeros([d] * ndim, dtype=dtype)
    for i in range(d):
        c[(i,) * ndim] = 1
    make_immutable(c)
    return c


def COPY_tensor(d, inds, tags=None, dtype=float):
    """Get the tensor representing the COPY operation with dimension size
    ``d`` and number of dimensions ``len(inds)``, with exterior indices
    ``inds``.

    Parameters
    ----------
    d : int
        The size of each dimension.
    inds : sequence of str
        The exterior index names for each dimension.
    tags : None or sequence of str, optional
        Tag the tensor with these.
    dtype : str, optional
        Data type to create the underlying numpy array with.

    Returns
    -------
    Tensor
        The tensor describing the MPS, of size ``d**len(inds)``.
    """
    ndim = len(inds)
    return Tensor(_make_copy_ndarray(d, ndim, dtype), inds, tags)


def COPY_mps_tensors(d, inds, tags=None, dtype=float):
    """Get the set of MPS tensors representing the COPY tensor with dimension
    size ``d`` and number of dimensions ``len(inds)``, with exterior indices
    ``inds``.

    Parameters
    ----------
    d : int
        The size of each dimension.
    inds : sequence of str
        The exterior index names for each dimension.
    tags : None or sequence of str, optional
        Tag the tensors with these.
    dtype : str, optional
        Data type to create the underlying numpy array with.

    Returns
    -------
    List[Tensor]
        The ``len(inds)`` tensors describing the MPS, with physical legs
        ordered as supplied in ``inds``.
    """
    ndim = len(inds)
    if ndim <= 3:
        # no saving from dense to MPS -> ([d, d], [d, d, d], [d, d])
        return [COPY_tensor(d, inds, tags, dtype)]

    bonds = collections.defaultdict(rand_uuid)

    sub_inds = (inds[0], bonds[0, 1])
    ts = [COPY_tensor(d, sub_inds, tags, dtype)]
    for i in range(1, ndim - 1):
        sub_inds = (bonds[i - 1, i], bonds[i, i + 1], inds[i])
        ts.append(COPY_tensor(d, inds=sub_inds, tags=tags, dtype=dtype))
    sub_inds = (bonds[ndim - 2, ndim - 1], inds[-1])
    ts.append(COPY_tensor(d, inds=sub_inds, tags=tags, dtype=dtype))

    return ts


def COPY_tree_tensors(d, inds, tags=None, dtype=float, ssa_path=None):
    """Get the set of tree tensors representing the COPY tensor with dimension
    size ``d`` and number of dimensions ``len(inds)``, with exterior indices
    ``inds``. The tree is generated by cycling through pairs.

    Parameters
    ----------
    d : int
        The size of each dimension.
    inds : sequence of str
        The exterior index names for each dimension.
    tags : None or sequence of str, optional
        Tag the tensors with these.
    dtype : str, optional
        Data type to create the underlying numpy array with.

    Returns
    -------
    List[Tensor]
        The ``len(inds) - 2`` tensors describing the TTN, with physical legs
        ordered as supplied in ``inds``.
    """
    if ssa_path is None:
        ssa_path = ((2 * i, 2 * i + 1) for i in itertools.count())
    else:
        ssa_path = iter(ssa_path)

    ts = []
    remaining = set(inds)
    ssa_leaves = list(inds)

    while len(remaining) > 3:
        k1, k2 = next(ssa_path)
        ix1 = ssa_leaves[k1]
        ix2 = ssa_leaves[k2]
        ix12 = rand_uuid()
        ssa_leaves.append(ix12)
        ts.append(COPY_tensor(d, (ix1, ix2, ix12), tags, dtype))
        remaining.symmetric_difference_update((ix1, ix2, ix12))

    ts.append(COPY_tensor(d, sorted(remaining), tags, dtype))
    return ts


# ------------------------- Add ufunc like methods -------------------------- #

def _make_promote_array_func(op, meth_name):

    @functools.wraps(getattr(np.ndarray, meth_name))
    def _promote_array_func(self, other):
        """Use standard array func, but make sure Tensor inds match.
        """
        if isinstance(other, Tensor):

            if set(self.inds) != set(other.inds):
                raise ValueError("The indicies of these two tensors do not "
                                 f"match: {self.inds} != {other.inds}")

            otherT = other.transpose(*self.inds)

            return Tensor(
                data=op(self.data, otherT.data), inds=self.inds,
                tags=self.tags | other.tags)
        else:
            return Tensor(data=op(self.data, other),
                          inds=self.inds, tags=self.tags)

    return _promote_array_func


for meth_name, op in [('__add__', operator.__add__),
                      ('__sub__', operator.__sub__),
                      ('__mul__', operator.__mul__),
                      ('__pow__', operator.__pow__),
                      ('__truediv__', operator.__truediv__)]:
    setattr(Tensor, meth_name, _make_promote_array_func(op, meth_name))


def _make_rhand_array_promote_func(op, meth_name):

    @functools.wraps(getattr(np.ndarray, meth_name))
    def _rhand_array_promote_func(self, other):
        """Right hand operations -- no need to check ind equality first.
        """
        return Tensor(data=op(other, self.data),
                      inds=self.inds, tags=self.tags)

    return _rhand_array_promote_func


for meth_name, op in [('__radd__', operator.__add__),
                      ('__rsub__', operator.__sub__),
                      ('__rmul__', operator.__mul__),
                      ('__rpow__', operator.__pow__),
                      ('__rtruediv__', operator.__truediv__)]:
    setattr(Tensor, meth_name, _make_rhand_array_promote_func(op, meth_name))


# --------------------------------------------------------------------------- #
#                            Tensor Network Class                             #
# --------------------------------------------------------------------------- #

class TensorNetwork(object):
    r"""A collection of (as yet uncontracted) Tensors.

    Parameters
    ----------
    ts : sequence of Tensor or TensorNetwork
        The objects to combine. The new network will copy these (but not the
        underlying data) by default. For a *view* set ``virtual=True``.
    virtual : bool, optional
        Whether the TensorNetwork should be a *view* onto the tensors it is
        given, or a copy of them. E.g. if a virtual TN is constructed, any
        changes to a Tensor's indices or tags will propagate to all TNs viewing
        that Tensor.
    check_collisions : bool, optional
        If True, the default, then ``TensorNetwork`` instances with double
        indices which match another ``TensorNetwork`` instances double indices
        will have those indices' names mangled. Can be explicitly turned off
        when it is known that no collisions will take place -- i.e. when not
        adding any new tensors.

    Attributes
    ----------
    tensor_map : dict
        Mapping of unique ids to tensors, like``{tensor_id: tensor, ...}``.
        I.e. this is where the tensors are 'stored' by the network.
    tag_map : dict
        Mapping of tags to a set of tensor ids which have those tags. I.e.
        ``{tag: {tensor_id_1, tensor_id_2, ...}}``. Thus to select those
        tensors could do: ``map(tensor_map.__getitem__, tag_map[tag])``.
    ind_map : dict
        Like ``tag_map`` but for indices. So ``ind_map[ind]]`` returns the
        tensor ids of those tensors with ``ind``.
    exponent : float
        A scalar prefactor for the tensor network, stored in base 10 like
        ``10**exponent``. This is mostly for conditioning purposes and will be
        ``0.0`` unless you use use ``equalize_norms(value)`` or
        ``tn.strip_exponent(tid_or_tensor)``.
    """

    _EXTRA_PROPS = ()
    _CONTRACT_STRUCTURED = False

    def __init__(self, ts, *, virtual=False, check_collisions=True):

        # short-circuit for copying TensorNetworks
        if isinstance(ts, TensorNetwork):
            self.tag_map = valmap(lambda tids: tids.copy(), ts.tag_map)
            self.ind_map = valmap(lambda tids: tids.copy(), ts.ind_map)
            self.tensor_map = dict()
            for tid, t in ts.tensor_map.items():
                self.tensor_map[tid] = t if virtual else t.copy()
                self.tensor_map[tid].add_owner(self, tid)
            self._inner_inds = ts._inner_inds.copy()
            self._outer_inds = ts._outer_inds.copy()
            self._tid_counter = ts._tid_counter
            self.exponent = ts.exponent
            for ep in ts.__class__._EXTRA_PROPS:
                setattr(self, ep, getattr(ts, ep))
            return

        # internal structure
        self._tid_counter = 0
        self.tensor_map = dict()
        self.tag_map = dict()
        self.ind_map = dict()
        self._inner_inds = oset()
        self._outer_inds = oset()
        self.exponent = 0.0
        for t in ts:
            self.add(t, virtual=virtual, check_collisions=check_collisions)

    def __and__(self, other):
        """Combine this tensor network with more tensors, without contracting.
        Copies the tensors.
        """
        return TensorNetwork((self, other))

    def __or__(self, other):
        """Combine this tensor network with more tensors, without contracting.
        Views the constituent tensors.
        """
        return TensorNetwork((self, other), virtual=True)

    @classmethod
    def from_TN(cls, tn, like=None, inplace=False, **kwargs):
        """Construct a specific tensor network subclass (i.e. one with some
        promise about structure/geometry and tags/inds such as an MPS) from
        a generic tensor network which should have that structure already.

        Parameters
        ----------
        cls : class
            The TensorNetwork subclass to convert ``tn`` to.
        tn : TensorNetwork
            The TensorNetwork to convert.
        like : TensorNetwork, optional
            If specified, try and retrieve the neccesary attribute values from
            this tensor network.
        inplace : bool, optional
            Whether to perform the conversion inplace or not.
        kwargs
            Extra properties of the TN subclass that should be specified.
        """
        new_tn = tn if inplace else tn.copy()

        for prop in cls._EXTRA_PROPS:
            # equate real and private property name
            prop_name = prop.lstrip('_')

            # get value from kwargs
            if prop_name in kwargs:
                setattr(new_tn, prop, kwargs.pop(prop_name))

            # get value from another manually specified TN
            elif (like is not None) and hasattr(like, prop_name):
                setattr(new_tn, prop, getattr(like, prop_name))

            # get value directly from TN
            elif hasattr(tn, prop_name):
                setattr(new_tn, prop, getattr(tn, prop_name))

            else:
                raise ValueError(
                    f"You need to specify '{prop_name}' for the tensor network"
                    f" class {cls}, and ensure that it correctly corresponds "
                    f"to the structure of the tensor network supplied, since "
                    f"it cannot be found as an attribute on the TN: {tn}.")

        if kwargs:
            raise ValueError(
                f"Options {kwargs} are invalid for the class {cls}.")

        new_tn.__class__ = cls
        return new_tn

    def view_as(self, cls, inplace=False, **kwargs):
        """View this tensor network as subclass ``cls``.
        """
        return cls.from_TN(self, inplace=inplace, **kwargs)

    view_as_ = functools.partialmethod(view_as, inplace=True)

    def view_like(self, like, inplace=False, **kwargs):
        """View this tensor network as the same subclass ``cls`` as ``like``
        inheriting its extra properties as well.
        """
        return self.view_as(like.__class__, like=like,
                            inplace=inplace, **kwargs)

    view_like_ = functools.partialmethod(view_like, inplace=True)

    # ------------------------------- Methods ------------------------------- #

    def copy(self, virtual=False, deep=False):
        """Copy this ``TensorNetwork``. If ``deep=False``, (the default), then
        everything but the actual numeric data will be copied.
        """
        if deep:
            return copy.deepcopy(self)
        return self.__class__(self, virtual=virtual)

    __copy__ = copy

    def _link_tags(self, tags, tid):
        """Link ``tid`` to each of ``tags``.
        """
        for tag in tags:
            if tag in self.tag_map:
                self.tag_map[tag].add(tid)
            else:
                self.tag_map[tag] = oset((tid,))

    def _unlink_tags(self, tags, tid):
        """"Unlink ``tid`` from each of ``tags``.
        """
        for tag in tags:
            try:
                tids = self.tag_map[tag]
                tids.discard(tid)
                if not tids:
                    # tid was last tensor -> delete entry
                    del self.tag_map[tag]
            except KeyError:
                # tid already removed from x entry - e.g. repeated index
                pass

    def _link_inds(self, inds, tid):
        """Link ``tid`` to each of ``inds``.
        """
        for ind in inds:
            if ind in self.ind_map:
                self.ind_map[ind].add(tid)
                self._outer_inds.discard(ind)
                self._inner_inds.add(ind)
            else:
                self.ind_map[ind] = oset((tid,))
                self._outer_inds.add(ind)

    def _unlink_inds(self, inds, tid):
        """"Unlink ``tid`` from each of ``inds``.
        """
        for ind in inds:
            try:
                tids = self.ind_map[ind]
                tids.discard(tid)
                occurences = len(tids)
                if occurences == 0:
                    # tid was last tensor -> delete entry
                    del self.ind_map[ind]
                    self._outer_inds.discard(ind)
                elif occurences == 1:
                    self._inner_inds.discard(ind)
                    self._outer_inds.add(ind)
            except KeyError:
                # tid already removed from x entry - e.g. repeated index
                pass

    def _reset_inner_outer(self, inds):
        for ind in inds:
            occurences = len(self.ind_map[ind])
            if occurences == 1:
                self._inner_inds.discard(ind)
                self._outer_inds.add(ind)
            else:
                self._inner_inds.add(ind)
                self._outer_inds.discard(ind)

    def _next_tid(self):
        # N.B. safer? previous behavior -> return rand_uuid('_T')
        while self._tid_counter in self.tensor_map:
            self._tid_counter = self._tid_counter + 1
        return self._tid_counter

    def add_tensor(self, tensor, tid=None, virtual=False):
        """Add a single tensor to this network - mangle its tid if neccessary.
        """
        # check for tid conflict
        if (tid is None) or (tid in self.tensor_map):
            tid = self._next_tid()

        # add tensor to the main index
        T = tensor if virtual else tensor.copy()
        self.tensor_map[tid] = T
        T.add_owner(self, tid)

        # add its tid to the relevant tag and inds maps, or create new entries
        self._link_tags(T.tags, tid)
        self._link_inds(T.inds, tid)

    def add_tensor_network(self, tn, virtual=False, check_collisions=True):
        """
        """
        if check_collisions:  # add tensors individually
            # check for matching inner_indices -> need to re-index
            clash_ix = self._inner_inds & tn._inner_inds
            reind = {ix: rand_uuid() for ix in clash_ix}
        else:
            clash_ix = False
            reind = None

        # add tensors, reindexing if necessary
        for tid, tsr in tn.tensor_map.items():
            if clash_ix and any(i in reind for i in tsr.inds):
                tsr = tsr.reindex(reind, inplace=virtual)
            self.add_tensor(tsr, virtual=virtual, tid=tid)

        self.exponent = self.exponent + tn.exponent

    def add(self, t, virtual=False, check_collisions=True):
        """Add Tensor, TensorNetwork or sequence thereof to self.
        """
        if isinstance(t, (tuple, list)):
            for each_t in t:
                self.add(each_t, virtual=virtual,
                         check_collisions=check_collisions)
            return

        istensor = isinstance(t, Tensor)
        istensornetwork = isinstance(t, TensorNetwork)

        if not (istensor or istensornetwork):
            raise TypeError("TensorNetwork should be called as "
                            "`TensorNetwork(ts, ...)`, where each "
                            "object in 'ts' is a Tensor or "
                            "TensorNetwork.")

        if istensor:
            self.add_tensor(t, virtual=virtual)
        else:
            self.add_tensor_network(t, virtual=virtual,
                                    check_collisions=check_collisions)

    def make_tids_consecutive(self, tid0=0):
        """Reset the `tids` - node identifies - to be consecutive integers.
        """
        tids = tuple(self.tensor_map.keys())
        ts = tuple(map(self._pop_tensor, tids))
        self._tid_counter = tid0
        self.add(ts, virtual=True)

    def __iand__(self, tensor):
        """Inplace, but non-virtual, addition of a Tensor or TensorNetwork to
        this network. It should not have any conflicting indices.
        """
        self.add(tensor, virtual=False)
        return self

    def __ior__(self, tensor):
        """Inplace, virtual, addition of a Tensor or TensorNetwork to this
        network. It should not have any conflicting indices.
        """
        self.add(tensor, virtual=True)
        return self

    def _modify_tensor_tags(self, old, new, tid):
        self._unlink_tags(old - new, tid)
        self._link_tags(new - old, tid)

    def _modify_tensor_inds(self, old, new, tid):
        self._unlink_inds(old - new, tid)
        self._link_inds(new - old, tid)

    @property
    def num_tensors(self):
        """The total number of tensors in the tensor network.
        """
        return len(self.tensor_map)

    @property
    def num_indices(self):
        """The total number of indices in the tensor network.
        """
        return len(self.ind_map)

    def _pop_tensor(self, tid):
        """Remove a tensor from this network, returning said tensor.
        """
        # pop the tensor itself
        t = self.tensor_map.pop(tid)

        # remove the tid from the tag and ind maps
        self._unlink_tags(t.tags, tid)
        self._unlink_inds(t.inds, tid)

        # remove this tensornetwork as an owner
        t.remove_owner(self)

        return t

    def delete(self, tags, which='all'):
        """Delete any tensors which match all or any of ``tags``.

        Parameters
        ----------
        tags : str or sequence of str
            The tags to match.
        which : {'all', 'any'}, optional
            Whether to match all or any of the tags.
        """
        tids = self._get_tids_from_tags(tags, which=which)
        for tid in tuple(tids):
            self._pop_tensor(tid)

    def add_tag(self, tag, where=None, which='all'):
        """Add tag to every tensor in this network, or if ``where`` is
        specified, the tensors matching those tags -- i.e. adds the tag to
        all tensors in ``self.select_tensors(where, which=which)``.
        """
        tids = self._get_tids_from_tags(where, which=which)

        for tid in tids:
            self.tensor_map[tid].add_tag(tag)

    def drop_tags(self, tags):
        """Remove a tag from any tensors in this network which have it.
        Inplace operation.

        Parameters
        ----------
        tags : str or sequence of str
            The tag or tags to drop.
        """
        tags = tags_to_oset(tags)

        for t in self:
            t.drop_tags(tags)

    def retag(self, tag_map, inplace=False):
        """Rename tags for all tensors in this network, optionally in-place.

        Parameters
        ----------
        tag_map : dict-like
            Mapping of pairs ``{old_tag: new_tag, ...}``.
        inplace : bool, optional
            Perform operation inplace or return copy (default).
        """
        tn = self if inplace else self.copy()

        # get ids of tensors which have any of the tags
        tids = tn._get_tids_from_tags(tag_map.keys(), which='any')

        for tid in tids:
            t = tn.tensor_map[tid]
            t.retag_(tag_map)

        return tn

    retag_ = functools.partialmethod(retag, inplace=True)

    def reindex(self, index_map, inplace=False):
        """Rename indices for all tensors in this network, optionally in-place.

        Parameters
        ----------
        index_map : dict-like
            Mapping of pairs ``{old_ind: new_ind, ...}``.
        """
        tn = self if inplace else self.copy()

        tids = oset_union(tn.ind_map.get(ix, oset()) for ix in index_map)

        for tid in tids:
            T = tn.tensor_map[tid]
            T.reindex_(index_map)

        return tn

    reindex_ = functools.partialmethod(reindex, inplace=True)

    def mangle_inner_(self, append=None, which=None):
        """Generate new index names for internal bonds, meaning that when this
        tensor network is combined with another, there should be no collisions.

        Parameters
        ----------
        append : None or str, optional
            Whether and what to append to the indices to perform the mangling.
            If ``None`` a whole new random UUID will be generated.
        which : sequence of str, optional
            Which indices to rename, if ``None`` (the default), all inner
            indices.
        """
        if which is None:
            which = self.inner_inds()

        if append is None:
            reindex_map = {ix: rand_uuid() for ix in which}
        else:
            reindex_map = {ix: ix + append for ix in which}

        self.reindex_(reindex_map)
        return self

    def conj(self, mangle_inner=False, inplace=False):
        """Conjugate all the tensors in this network (leaves all indices).
        """
        tn = self if inplace else self.copy()

        for t in tn:
            t.conj_()

        if mangle_inner:
            append = None if mangle_inner is True else str(mangle_inner)
            tn.mangle_inner_(append)

        return tn

    conj_ = functools.partialmethod(conj, inplace=True)

    @property
    def H(self):
        """Conjugate all the tensors in this network (leaves all indices).
        """
        return self.conj()

    def largest_element(self):
        """Return the 'largest element', in terms of absolute magnitude, of
        this tensor network. This is defined as the product of the largest
        elements of each tensor in the network, which would be the largest
        single term occuring if the TN was summed explicitly.
        """
        return prod(t.largest_element() for t in self)

    def norm(self, **contract_opts):
        r"""Frobenius norm of this tensor network. Computed by exactly
        contracting the TN with its conjugate:

        .. math::

            \|T\|_F = \sqrt{\mathrm{Tr} \left(T^{\dagger} T\right)}

        where the trace is taken over all indices. Equivalent to the square
        root of the sum of squared singular values across any partition.
        """
        norm = self.conj() | self
        return norm.contract(**contract_opts)**0.5

    def make_norm(
        self,
        mangle_append='*',
        layer_tags=('KET', 'BRA'),
        return_all=False,
    ):
        """Make the norm tensor network of this tensor network ``tn.H & tn``.

        Parameters
        ----------
        mangle_append : {str, False or None}, optional
            How to mangle the inner indices of the bra.
        layer_tags : (str, str), optional
            The tags to identify the top and bottom.
        return_all : bool, optional
            Return the norm, the ket and the bra.
        """
        ket = self.copy()
        ket.add_tag(layer_tags[0])

        bra = ket.retag({layer_tags[0]: layer_tags[1]})
        bra.conj_(mangle_append)

        norm = ket | bra

        if return_all:
            return norm, ket, bra
        return norm

    def multiply(self, x, inplace=False, spread_over=8):
        """Scalar multiplication of this tensor network with ``x``.

        Parameters
        ----------
        x : scalar
            The number to multiply this tensor network by.
        inplace : bool, optional
            Whether to perform the multiplication inplace.
        spread_over : int, optional
            How many tensors to try and spread the multiplication over, in
            order that the effect of multiplying by a very large or small
            scalar is not concentrated.
        """
        multiplied = self if inplace else self.copy()

        if spread_over == 'all':
            spread_over = self.num_tensors
        else:
            spread_over = min(self.num_tensors, spread_over)

        if spread_over == 1:
            x_sign = 1.0
            x_spread = x
        else:
            # take care of sign of real scalars so as to keep real
            if iscomplex(x):
                x_sign = 1.0
            else:
                x_sign = do('sign', x)
                x = abs(x)

            x_spread = x ** (1 / spread_over)

        tensors = iter(multiplied)
        for i in range(spread_over):
            tensor = next(tensors)

            # take into account a negative factor with single minus sign
            if i == 0:
                tensor.modify(apply=lambda data: data * (x_sign * x_spread))
            else:
                tensor.modify(apply=lambda data: data * x_spread)

        return multiplied

    multiply_ = functools.partialmethod(multiply, inplace=True)

    def multiply_each(self, x, inplace=False):
<<<<<<< HEAD
        """Scalar multiplication of each tensor in this
        tensor network with ``x``. If trying to spread a
=======
        """Scalar multiplication of each tensor in this 
        tensor network with ``x``. If trying to spread a 
>>>>>>> eefed90a
        multiplicative factor ``fac`` uniformly over all tensors in the
        network and the number of tensors is large, then calling
        ``multiply(fac)`` can be inaccurate due to precision loss.
        If one has a routine that can precisely compute the ``x``
        to be applied to each tensor, then this function avoids
        the potential inaccuracies in ``multiply()``.

        Parameters
        ----------
        x : scalar
            The number that multiplies each tensor in the network
        inplace : bool, optional
            Whether to perform the multiplication inplace.
        """
        multiplied = self if inplace else self.copy()

        for t in multiplied.tensors:
<<<<<<< HEAD
            t.modify(apply=lambda data: data * x)

        return multiplied

    multiply_each_ = functools.partialmethod(multiply_each, inplace=True)

=======
            t.modify(data=t.data * x)

        return multiplied

>>>>>>> eefed90a
    def __mul__(self, other):
        """Scalar multiplication.
        """
        return self.multiply(other)

    def __rmul__(self, other):
        """Right side scalar multiplication.
        """
        return self.multiply(other)

    def __imul__(self, other):
        """Inplace scalar multiplication.
        """
        return self.multiply_(other)

    def __truediv__(self, other):
        """Scalar division.
        """
        return self.multiply(other**-1)

    def __itruediv__(self, other):
        """Inplace scalar division.
        """
        return self.multiply_(other**-1)

    def __iter__(self):
        return iter(self.tensor_map.values())

    @property
    def tensors(self):
        """Get the tuple of tensors in this tensor network.
        """
        return tuple(self.tensor_map.values())

    @property
    def arrays(self):
        """Get the tuple of raw arrays containing all the tensor network data.
        """
        return tuple(t.data for t in self)

    def get_symbol_map(self):
        """Get the mapping of the current indices to ``einsum`` style single
        unicode characters. The symbols are generated in the order they appear
        on the tensors.

        See Also
        --------
        get_equation, get_inputs_output_size_dict
        """
        symbol_map = empty_symbol_map()
        for t in self:
            for ix in t.inds:
                symbol_map[ix]
        return symbol_map

    def get_equation(self, output_inds=None):
        """Get the 'equation' describing this tensor network, in ``einsum``
        style with a single unicode letter per index. The symbols are generated
        in the order they appear on the tensors.

        Parameters
        ----------
        output_inds : None or sequence of str, optional
            Manually specify which are the output indices.

        Returns
        -------
        eq : str

        Examples
        --------

            >>> tn = qtn.TN_rand_reg(10, 3, 2)
            >>> tn.get_equation()
            'abc,dec,fgb,hia,jke,lfk,mnj,ing,omd,ohl->'

        See Also
        --------
        get_symbol_map, get_inputs_output_size_dict
        """
        if output_inds is None:
            output_inds = self.outer_inds()
        inputs_inds = tuple(t.inds for t in self)
        return _inds_to_eq(inputs_inds, output_inds)

    def get_inputs_output_size_dict(self, output_inds=None):
        """Get a tuple of ``inputs``, ``output`` and ``size_dict`` suitable for
        e.g. passing to path optimizers. The symbols are generated in the order
        they appear on the tensors.

        Parameters
        ----------
        output_inds : None or sequence of str, optional
            Manually specify which are the output indices.

        Returns
        -------
        inputs : tuple[str]
        output : str
        size_dict : dict[str, ix]

        See Also
        --------
        get_symbol_map, get_equation
        """
        eq = self.get_equation(output_inds=output_inds)
        lhs, output = eq.split('->')
        inputs = lhs.split(',')
        size_dict = {}
        for term, t in zip(inputs, self):
            for k, d in zip(term, t.shape):
                size_dict[k] = int(d)
        return inputs, output, size_dict

    def geometry_hash(self, output_inds=None, strict_index_order=False):
        """A hash of this tensor network's shapes & geometry. A useful check
        for determinism. Moreover, if this matches for two tensor networks then
        they can be contracted using the same tree for the same cost. Order of
        tensors matters for this - two isomorphic tensor networks with shuffled
        tensor order will not have the same hash value. Permuting the indices
        of individual of tensors or the output does not matter unless you set
        ``strict_index_order=True``.

        Parameters
        ----------
        output_inds : None or sequence of str, optional
            Manually specify which indices are output indices and their order,
            otherwise assumed to be all indices that appear once.
        strict_index_order : bool, optional
            If ``False``, then the permutation of the indices of each tensor
            and the output does not matter.

        Returns
        -------
        str

        Examples
        --------

        If we transpose some indices, then only the strict hash changes:

            >>> tn = qtn.TN_rand_reg(100, 3, 2, seed=0)
            >>> tn.geometry_hash()
            '18c702b2d026dccb1a69d640b79d22f3e706b6ad'

            >>> tn.geometry_hash(strict_index_order=True)
            'c109fdb43c5c788c0aef7b8df7bb83853cf67ca1'

            >>> t = tn['I0']
            >>> t.transpose_(t.inds[2], t.inds[1], t.inds[0])
            >>> tn.geometry_hash()
            '18c702b2d026dccb1a69d640b79d22f3e706b6ad'

            >>> tn.geometry_hash(strict_index_order=True)
            '52c32c1d4f349373f02d512f536b1651dfe25893'


        """
        import pickle
        import hashlib

        inputs, output, size_dict = self.get_inputs_output_size_dict(
            output_inds=output_inds,
        )

        if strict_index_order:
            return hashlib.sha1(pickle.dumps((
                tuple(map(tuple, inputs)),
                tuple(output),
                sortedtuple(size_dict.items())
            ))).hexdigest()

        edges = collections.defaultdict(list)
        for ix in output:
            edges[ix].append(-1)
        for i, term in enumerate(inputs):
            for ix in term:
                edges[ix].append(i)

        # then sort edges by each's incidence nodes
        canonical_edges = sortedtuple(map(sortedtuple, edges.values()))

        return hashlib.sha1(pickle.dumps((
            canonical_edges, sortedtuple(size_dict.items())
        ))).hexdigest()

    def tensors_sorted(self):
        """Return a tuple of tensors sorted by their respective tags, such that
        the tensors of two networks with the same tag structure can be
        iterated over pairwise.
        """
        ts_and_sorted_tags = [(t, sorted(t.tags)) for t in self]
        ts_and_sorted_tags.sort(key=lambda x: x[1])
        return tuple(x[0] for x in ts_and_sorted_tags)

    def apply_to_arrays(self, fn):
        """Modify every tensor's array inplace by applying ``fn`` to it.
        """
        for t in self:
            t.modify(apply=fn)

    # ----------------- selecting and splitting the network ----------------- #

    def _get_tids_from(self, xmap, xs, which):
        inverse = which[0] == '!'
        if inverse:
            which = which[1:]

        combine = {
            'all': oset_intersection,
            'any': oset_union,
        }[which]

        tid_sets = tuple(xmap[x] for x in xs)
        if not tid_sets:
            tids = oset()
        else:
            tids = combine(tid_sets)

        if inverse:
            return oset(self.tensor_map) - tids

        return tids

    def _get_tids_from_tags(self, tags, which='all'):
        """Return the set of tensor ids that match ``tags``.

        Parameters
        ----------
        tags : seq or str, str, None, ..., int, slice
            Tag specifier(s).
        which : {'all', 'any', '!all', '!any'}
            How to select based on the tags, if:

            - 'all': get ids of tensors matching all tags
            - 'any': get ids of tensors matching any tags
            - '!all': get ids of tensors *not* matching all tags
            - '!any': get ids of tensors *not* matching any tags

        Returns
        -------
        set[str]
        """
        if tags in (None, ..., all):
            return tuple(self.tensor_map)
        else:
            tags = tags_to_oset(tags)

        return self._get_tids_from(self.tag_map, tags, which)

    def _get_tids_from_inds(self, inds, which='all'):
        """Like ``_get_tids_from_tags`` but specify inds instead.
        """
        inds = tags_to_oset(inds)
        return self._get_tids_from(self.ind_map, inds, which)

    def _tids_get(self, *tids):
        """Convenience function that generates unique tensors from tids.
        """
        seen = set()
        sadd = seen.add
        tmap = self.tensor_map
        for tid in tids:
            if tid not in seen:
                yield tmap[tid]
                sadd(tid)

    def _inds_get(self, *inds):
        """Convenience function that generates unique tensors from inds.
        """
        seen = set()
        sadd = seen.add
        tmap = self.tensor_map
        imap = self.ind_map
        for ind in inds:
            for tid in imap.get(ind, ()):
                if tid not in seen:
                    yield tmap[tid]
                    sadd(tid)

    def _tags_get(self, *tags):
        """Convenience function that generates unique tensors from tags.
        """
        seen = set()
        sadd = seen.add
        tmap = self.tensor_map
        gmap = self.tag_map
        for tag in tags:
            for tid in gmap.get(tag, ()):
                if tid not in seen:
                    yield tmap[tid]
                    sadd(tid)

    def select_tensors(self, tags, which='all'):
        """Return the sequence of tensors that match ``tags``. If
        ``which='all'``, each tensor must contain every tag. If
        ``which='any'``, each tensor can contain any of the tags.

        Parameters
        ----------
        tags : str or sequence of str
            The tag or tag sequence.
        which : {'all', 'any'}
            Whether to require matching all or any of the tags.

        Returns
        -------
        tagged_tensors : tuple of Tensor
            The tagged tensors.

        See Also
        --------
        select, select_neighbors, partition, partition_tensors
        """
        tids = self._get_tids_from_tags(tags, which=which)
        return tuple(self.tensor_map[n] for n in tids)

    def _select_tids(self, tids, virtual=True):
        """Get a copy or a virtual copy (doesn't copy the tensors) of this
        ``TensorNetwork``, only with the tensors corresponding to ``tids``.
        """
        tn = TensorNetwork(())
        for tid in tids:
            tn.add_tensor(self.tensor_map[tid], tid=tid, virtual=virtual)
        tn.view_like_(self)
        return tn

    def _select_without_tids(self, tids, virtual=True):
        """Get a copy or a virtual copy (doesn't copy the tensors) of this
        ``TensorNetwork``, without the tensors corresponding to ``tids``.
        """
        tn = self.copy(virtual=virtual)
        for tid in tids:
            tn._pop_tensor(tid)
        return tn

    def select(self, tags, which='all', virtual=True):
        """Get a TensorNetwork comprising tensors that match all or any of
        ``tags``, inherit the network properties/structure from ``self``.
        This returns a view of the tensors not a copy.

        Parameters
        ----------
        tags : str or sequence of str
            The tag or tag sequence.
        which : {'all', 'any'}
            Whether to require matching all or any of the tags.
        virtual : bool, optional
            Whether the returned tensor network views the same tensors (the
            default) or takes copies (``virtual=False``) from ``self``.

        Returns
        -------
        tagged_tn : TensorNetwork
            A tensor network containing the tagged tensors.

        See Also
        --------
        select_tensors, select_neighbors, partition, partition_tensors
        """
        tagged_tids = self._get_tids_from_tags(tags, which=which)
        return self._select_tids(tagged_tids, virtual=virtual)

    select_any = functools.partialmethod(select, which='any')
    select_all = functools.partialmethod(select, which='all')

    def select_neighbors(self, tags, which='any'):
        """Select any neighbouring tensors to those specified by ``tags``.self

        Parameters
        ----------
        tags : sequence of str, int
            Tags specifying tensors.
        which : {'any', 'all'}, optional
            How to select tensors based on ``tags``.

        Returns
        -------
        tuple[Tensor]
            The neighbouring tensors.

        See Also
        --------
        select_tensors, partition_tensors
        """

        # find all the inds in the tagged portion
        tagged_tids = self._get_tids_from_tags(tags, which)
        tagged_ts = (self.tensor_map[tid] for tid in tagged_tids)
        inds = oset_union(t.inds for t in tagged_ts)

        # find all tensors with those inds, and remove the initial tensors
        inds_tids = oset_union(self.ind_map[i] for i in inds)
        neighbour_tids = inds_tids - tagged_tids

        return tuple(self.tensor_map[tid] for tid in neighbour_tids)

    def _select_local_tids(
        self,
        tids,
        max_distance=1,
        fillin=False,
        reduce_outer=None,
        inwards=False,
        virtual=True,
        include=None,
        exclude=None,
    ):
        span = self.get_tree_span(
            tids, max_distance=max_distance,
            include=include, exclude=exclude, inwards=inwards,
        )
        local_tids = oset(tids)
        for s in span:
            local_tids.add(s[0])
            local_tids.add(s[1])

        for _ in range(int(fillin)):
            connectivity = frequencies(
                tid_n
                for tid in local_tids
                for tid_n in self._get_neighbor_tids(tid)
                if tid_n not in local_tids
            )
            for tid_n, cnt in connectivity.items():
                if cnt >= 2:
                    local_tids.add(tid_n)

        tn_sl = self._select_tids(local_tids, virtual=virtual)

        # optionally remove/reduce outer indices that appear outside `tag`
        if reduce_outer == 'sum':
            for ix in tn_sl.outer_inds():
                tid_edge, = tn_sl.ind_map[ix]
                if tid_edge in tids:
                    continue
                tn_sl.tensor_map[tid_edge].sum_reduce_(ix)

        elif reduce_outer == 'svd':
            for ix in tn_sl.outer_inds():
                # get the tids that stretch across the border
                tid_out, tid_in = sorted(
                    self.ind_map[ix], key=tn_sl.tensor_map.__contains__)

                # rank-1 decompose the outer tensor
                l, r = self.tensor_map[tid_out].split(
                    left_inds=None, right_inds=[ix],
                    max_bond=1, get='arrays', absorb='left')

                # absorb the factor into the inner tensor to remove that ind
                tn_sl.tensor_map[tid_in].gate_(r, ix).squeeze_(include=[ix])

        elif reduce_outer == 'svd-sum':
            for ix in tn_sl.outer_inds():
                # get the tids that stretch across the border
                tid_out, tid_in = sorted(
                    self.ind_map[ix], key=tn_sl.tensor_map.__contains__)

                # full-rank decompose the outer tensor
                l, r = self.tensor_map[tid_out].split(
                    left_inds=None, right_inds=[ix],
                    max_bond=None, get='arrays', absorb='left')

                # absorb the factor into the inner tensor then sum over it
                tn_sl.tensor_map[tid_in].gate_(r, ix).sum_reduce_(ix)

        elif reduce_outer == 'reflect':
            tn_sl |= tn_sl.H

        return tn_sl

    def select_local(
        self,
        tags,
        which='all',
        max_distance=1,
        fillin=False,
        reduce_outer=None,
        virtual=True,
        include=None,
        exclude=None,
    ):
        r"""Select a local region of tensors, based on graph distance
        ``max_distance`` to any tagged tensors.

        Parameters
        ----------
        tags : str or sequence of str
            The tag or tag sequence defining the initial region.
        which : {'all', 'any', '!all', '!any'}, optional
            Whether to require matching all or any of the tags.
        max_distance : int, optional
            The maximum distance to the initial tagged region.
        fillin : bool or int, optional
            Once the local region has been selected based on graph distance,
            whether and how many times to 'fill-in' corners by adding tensors
            connected multiple times. For example, if ``R`` is an initially
            tagged tensor and ``x`` are locally selected tensors::

                  fillin=0       fillin=1       fillin=2

                 | | | | |      | | | | |      | | | | |
                -o-o-x-o-o-    -o-x-x-x-o-    -x-x-x-x-x-
                 | | | | |      | | | | |      | | | | |
                -o-x-x-x-o-    -x-x-x-x-x-    -x-x-x-x-x-
                 | | | | |      | | | | |      | | | | |
                -x-x-R-x-x-    -x-x-R-x-x-    -x-x-R-x-x-

        reduce_outer : {'sum', 'svd', 'svd-sum', 'reflect'}, optional
            Whether and how to reduce any outer indices of the selected region.
        virtual : bool, optional
            Whether the returned tensor network should be a view of the tensors
            or a copy (``virtual=False``).
        include : sequence of int, optional
            Only include tensor with these ``tids``.
        exclude : sequence of int, optional
            Only include tensor without these ``tids``.

        Returns
        -------
        TensorNetwork
        """
        check_opt('reduce_outer', reduce_outer,
                  (None, 'sum', 'svd', 'svd-sum', 'reflect'))

        return self._select_local_tids(
            tids=self._get_tids_from_tags(tags, which),
            max_distance=max_distance,
            fillin=fillin,
            reduce_outer=reduce_outer,
            virtual=virtual,
            include=include,
            exclude=exclude)

    def __getitem__(self, tags):
        """Get the tensor(s) associated with ``tags``.

        Parameters
        ----------
        tags : str or sequence of str
            The tags used to select the tensor(s).

        Returns
        -------
        Tensor or sequence of Tensors
        """
        if isinstance(tags, slice):
            return self.select_any(self.maybe_convert_coo(tags))

        tensors = self.select_tensors(tags, which='all')

        if len(tensors) == 0:
            raise KeyError(f"Couldn't find any tensors matching {tags}.")

        if len(tensors) == 1:
            return tensors[0]

        return tensors

    def __setitem__(self, tags, tensor):
        """Set the single tensor uniquely associated with ``tags``.
        """
        tids = self._get_tids_from_tags(tags, which='all')
        if len(tids) != 1:
            raise KeyError("'TensorNetwork.__setitem__' is meant for a single "
                           "existing tensor only - found {} with tag(s) '{}'."
                           .format(len(tids), tags))

        if not isinstance(tensor, Tensor):
            raise TypeError("Can only set value with a new 'Tensor'.")

        tid, = tids
        self._pop_tensor(tid)
        self.add_tensor(tensor, tid=tid, virtual=True)

    def __delitem__(self, tags):
        """Delete any tensors which have all of ``tags``.
        """
        tids = self._get_tids_from_tags(tags, which='all')
        for tid in tuple(tids):
            self._pop_tensor(tid)

    def partition_tensors(self, tags, inplace=False, which='any'):
        """Split this TN into a list of tensors containing any or all of
        ``tags`` and a ``TensorNetwork`` of the the rest.

        Parameters
        ----------
        tags : sequence of str
            The list of tags to filter the tensors by. Use ``...``
            (``Ellipsis``) to filter all.
        inplace : bool, optional
            If true, remove tagged tensors from self, else create a new network
            with the tensors removed.
        which : {'all', 'any'}
            Whether to require matching all or any of the tags.

        Returns
        -------
        (u_tn, t_ts) : (TensorNetwork, tuple of Tensors)
            The untagged tensor network, and the sequence of tagged Tensors.

        See Also
        --------
        partition, select, select_tensors
        """
        tagged_tids = self._get_tids_from_tags(tags, which=which)

        # check if all tensors have been tagged
        if len(tagged_tids) == self.num_tensors:
            return None, self.tensor_map.values()

        # Copy untagged to new network, and pop tagged tensors from this
        untagged_tn = self if inplace else self.copy()
        tagged_ts = tuple(map(untagged_tn._pop_tensor, sorted(tagged_tids)))

        return untagged_tn, tagged_ts

    def partition(self, tags, which='any', inplace=False):
        """Split this TN into two, based on which tensors have any or all of
        ``tags``. Unlike ``partition_tensors``, both results are TNs which
        inherit the structure of the initial TN.

        Parameters
        ----------
        tags : sequence of str
            The tags to split the network with.
        which : {'any', 'all'}
            Whether to split based on matching any or all of the tags.
        inplace : bool
            If True, actually remove the tagged tensors from self.

        Returns
        -------
        untagged_tn, tagged_tn : (TensorNetwork, TensorNetwork)
            The untagged and tagged tensor networs.

        See Also
        --------
        partition_tensors, select, select_tensors
        """
        tagged_tids = self._get_tids_from_tags(tags, which=which)

        kws = {'check_collisions': False}

        if inplace:
            t1 = self
            t2s = [t1._pop_tensor(tid) for tid in tagged_tids]
            t2 = TensorNetwork(t2s, **kws)
            t2.view_like_(self)

        else:  # rebuild both -> quicker
            t1s, t2s = [], []
            for tid, tensor in self.tensor_map.items():
                (t2s if tid in tagged_tids else t1s).append(tensor)

            t1, t2 = TensorNetwork(t1s, **kws), TensorNetwork(t2s, **kws)
            t1.view_like_(self)
            t2.view_like_(self)

        return t1, t2

    def _split_tensor_tid(self, tid, left_inds, **split_opts):
        t = self._pop_tensor(tid)
        tl, tr = t.split(left_inds=left_inds, get='tensors', **split_opts)
        self.add_tensor(tl)
        self.add_tensor(tr)
        return self

    def split_tensor(
        self,
        tags,
        left_inds,
        **split_opts,
    ):
        """Split the single tensor uniquely identified by ``tags``, adding the
        resulting tensors from the decomposition back into the network. Inplace
        operation.
        """
        tid, = self._get_tids_from_tags(tags, which='all')
        self._split_tensor_tid(tid, left_inds, **split_opts)

    def replace_with_identity(self, where, which='any', inplace=False):
        r"""Replace all tensors marked by ``where`` with an
        identity. E.g. if ``X`` denote ``where`` tensors::


            ---1  X--X--2---         ---1---2---
               |  |  |  |      ==>          |
               X--X--X  |                   |

        Parameters
        ----------
        where : tag or seq of tags
            Tags specifying the tensors to replace.
        which : {'any', 'all'}
            Whether to replace tensors matching any or all the tags ``where``.
        inplace : bool
            Perform operation in place.

        Returns
        -------
        TensorNetwork
            The TN, with section replaced with identity.

        See Also
        --------
        replace_with_svd
        """
        tn = self if inplace else self.copy()

        if not where:
            return tn

        (dl, il), (dr, ir) = TensorNetwork(
            self.select_tensors(where, which=which)).outer_dims_inds()

        if dl != dr:
            raise ValueError(
                "Can only replace_with_identity when the remaining indices "
                f"have matching dimensions, but {dl} != {dr}.")

        tn.delete(where, which=which)

        tn.reindex_({il: ir})
        return tn

    def replace_with_svd(self, where, left_inds, eps, *, which='any',
                         right_inds=None, method='isvd', max_bond=None,
                         absorb='both', cutoff_mode='rel', renorm=None,
                         ltags=None, rtags=None, keep_tags=True,
                         start=None, stop=None, inplace=False):
        r"""Replace all tensors marked by ``where`` with an iteratively
        constructed SVD. E.g. if ``X`` denote ``where`` tensors::

                                    :__       ___:
            ---X  X--X  X---        :  \     /   :
               |  |  |  |      ==>  :   U~s~VH---:
            ---X--X--X--X---        :__/     \   :
                  |     +---        :         \__:
                  X              left_inds       :
                                             right_inds

        Parameters
        ----------
        where : tag or seq of tags
            Tags specifying the tensors to replace.
        left_inds : ind or sequence of inds
            The indices defining the left hand side of the SVD.
        eps : float
            The tolerance to perform the SVD with, affects the number of
            singular values kept. See
            :func:`quimb.linalg.rand_linalg.estimate_rank`.
        which : {'any', 'all', '!any', '!all'}, optional
            Whether to replace tensors matching any or all the tags ``where``,
            prefix with '!' to invert the selection.
        right_inds : ind or sequence of inds, optional
            The indices defining the right hand side of the SVD, these can be
            automatically worked out, but for hermitian decompositions the
            order is important and thus can be given here explicitly.
        method : str, optional
            How to perform the decomposition, if not an iterative method
            the subnetwork dense tensor will be formed first, see
            :func:`~quimb.tensor.tensor_core.tensor_split` for options.
        max_bond : int, optional
            The maximum bond to keep, defaults to no maximum (-1).
        ltags : sequence of str, optional
            Tags to add to the left tensor.
        rtags : sequence of str, optional
            Tags to add to the right tensor.
        keep_tags : bool, optional
            Whether to propagate tags found in the subnetwork to both new
            tensors or drop them, defaults to ``True``.
        start : int, optional
            If given, assume can use ``TNLinearOperator1D``.
        stop :  int, optional
            If given, assume can use ``TNLinearOperator1D``.
        inplace : bool, optional
            Perform operation in place.

        Returns
        -------
        TensorNetwork

        See Also
        --------
        replace_with_identity
        """
        leave, svd_section = self.partition(where, which=which,
                                            inplace=inplace)

        tags = svd_section.tags if keep_tags else oset()
        ltags = tags_to_oset(ltags)
        rtags = tags_to_oset(rtags)

        if right_inds is None:
            # compute
            right_inds = tuple(i for i in svd_section.outer_inds()
                               if i not in left_inds)

        if (start is None) and (stop is None):
            A = svd_section.aslinearoperator(left_inds=left_inds,
                                             right_inds=right_inds)
        else:
            from .tensor_1d import TNLinearOperator1D

            # check if need to invert start stop as well
            if '!' in which:
                start, stop = stop, start + self.L
                left_inds, right_inds = right_inds, left_inds
                ltags, rtags = rtags, ltags

            A = TNLinearOperator1D(svd_section, start=start, stop=stop,
                                   left_inds=left_inds, right_inds=right_inds)

        ltags = tags | ltags
        rtags = tags | rtags

        TL, TR = tensor_split(A, left_inds=left_inds, right_inds=right_inds,
                              method=method, cutoff=eps, absorb=absorb,
                              max_bond=max_bond, cutoff_mode=cutoff_mode,
                              renorm=renorm, ltags=ltags, rtags=rtags)

        leave |= TL
        leave |= TR

        return leave

    replace_with_svd_ = functools.partialmethod(replace_with_svd, inplace=True)

    def replace_section_with_svd(self, start, stop, eps,
                                 **replace_with_svd_opts):
        """Take a 1D tensor network, and replace a section with a SVD.
        See :meth:`~quimb.tensor.tensor_core.TensorNetwork.replace_with_svd`.

        Parameters
        ----------
        start : int
            Section start index.
        stop : int
            Section stop index, not included itself.
        eps : float
            Precision of SVD.
        replace_with_svd_opts
            Supplied to
            :meth:`~quimb.tensor.tensor_core.TensorNetwork.replace_with_svd`.

        Returns
        -------
        TensorNetwork
        """
        return self.replace_with_svd(
            where=slice(start, stop), start=start, stop=stop,
            left_inds=bonds(self[start - 1], self[start]), eps=eps,
            **replace_with_svd_opts)

    def convert_to_zero(self):
        """Inplace conversion of this network to an all zero tensor network.
        """
        outer_inds = self.outer_inds()

        for T in self:
            new_shape = tuple(d if i in outer_inds else 1
                              for d, i in zip(T.shape, T.inds))
            T.modify(data=do('zeros', new_shape, dtype=T.dtype, like=T.data))

    def _contract_between_tids(
        self,
        tid1,
        tid2,
        equalize_norms=False,
        gauges=None,
        **contract_opts,
    ):
        # allow no-op for same tensor specified twice ('already contracted')
        if tid1 == tid2:
            return

        output_inds = self.compute_contracted_inds(tid1, tid2)
        t1 = self._pop_tensor(tid1)
        t2 = self._pop_tensor(tid2)

        if gauges is not None:
            for ix in bonds(t1, t2):
                # about to contract so don't need to balance gauge on both
                g = gauges.pop(ix)
                t1.multiply_index_diagonal_(ix, g)

        t12 = tensor_contract(
            t1, t2,
            output_inds=output_inds,
            preserve_tensor=True,
            **contract_opts,
        )
        self.add_tensor(t12, tid=tid2, virtual=True)

        # maybe control norm blow-up by stripping the new tensor exponent
        if equalize_norms:
            self.strip_exponent(tid2, equalize_norms)

    def contract_between(self, tags1, tags2, **contract_opts):
        """Contract the two tensors specified by ``tags1`` and ``tags2``
        respectively. This is an inplace operation. No-op if the tensor
        specified by ``tags1`` and ``tags2`` is the same tensor.

        Parameters
        ----------
        tags1 :
            Tags uniquely identifying the first tensor.
        tags2 : str or sequence of str
            Tags uniquely identifying the second tensor.
        contract_opts
            Supplied to :func:`~quimb.tensor.tensor_core.tensor_contract`.
        """
        tid1, = self._get_tids_from_tags(tags1, which='all')
        tid2, = self._get_tids_from_tags(tags2, which='all')
        self._contract_between_tids(tid1, tid2, **contract_opts)

    def contract_ind(self, ind, output_inds=None, **contract_opts):
        """Contract tensors connected by ``ind``.
        """
        tids = tuple(self._get_tids_from_inds(ind))
        output_inds = self.compute_contracted_inds(
            *tids, output_inds=output_inds)
        tnew = tensor_contract(
            *map(self._pop_tensor, tids), output_inds=output_inds,
            preserve_tensor=True, **contract_opts
        )
        self.add_tensor(tnew, tid=tids[0], virtual=True)

    def gate_inds(
        self,
        G,
        inds,
        contract=False,
        tags=None,
        info=None,
        inplace=False,
        **compress_opts,
    ):
        """Apply the 'gate' ``G`` to indices ``inds``, propagating them to the
        outside, as if applying ``G @ x``.

        Parameters
        ----------
        G : array_ike
            The gate array to apply, should match or be factorable into the
            shape ``(*phys_dims, *phys_dims)``.
        inds : str or sequence or str,
            The index or indices to apply the gate to.
        contract : {False, True, 'split', 'reduce-split'}, optional
            How to apply the gate:

                - False: gate is added to network and nothing is contracted,
                  tensor network structure is thus not maintained.
                - True: gate is contracted with all tensors involved, tensor
                  network structure is thus only maintained if gate acts on a
                  single site only.
                - 'split': contract all involved tensors then split the result
                  back into two.
                - 'reduce-split': factor the two physical indices into
                  'R-factors' using QR decompositions on the original site
                  tensors, then contract the gate, split it and reabsorb each
                  side. Much cheaper than ``'split'``.

            The final two methods are relevant for two site gates only, for
            single site gates they use the ``contract=True`` option which also
            maintains the structure of the TN. See below for a pictorial
            description of each method.
        tags : str or sequence of str, optional
            Tags to add to the new gate tensor.
        info : None or dict, optional
            Used to store extra optional information such as the singular
            values if not absorbed.
        inplace : bool, optional
            Whether to perform the gate operation inplace on the tensor
            network or not.
        compress_opts
            Supplied to :func:`~quimb.tensor.tensor_core.tensor_split` for any
            ``contract`` methods that involve splitting. Ignored otherwise.

        Returns
        -------
        G_tn : TensorNetwork

        Notes
        -----

        The ``contract`` options look like the following (for two site gates).

        ``contract=False``::

              .   .  <- inds
              │   │
              GGGGG
              │╱  │╱
            ──●───●──
             ╱   ╱

        ``contract=True``::

              │╱  │╱
            ──GGGGG──
             ╱   ╱

        ``contract='split'``::

              │╱  │╱          │╱  │╱
            ──GGGGG──  ==>  ──G┄┄┄G──
             ╱   ╱           ╱   ╱
             <SVD>

        ``contract='reduce-split'``::

               │   │             │ │
               GGGGG             GGG               │ │
               │╱  │╱   ==>     ╱│ │  ╱   ==>     ╱│ │  ╱          │╱  │╱
             ──●───●──       ──>─●─●─<──       ──>─GGG─<──  ==>  ──G┄┄┄G──
              ╱   ╱           ╱     ╱           ╱     ╱           ╱   ╱
            <QR> <LQ>                            <SVD>

        For one site gates when one of the 'split' methods is supplied
        ``contract=True`` is assumed.
        """
        check_opt("contract", contract, (False, True, 'split', 'reduce-split'))

        tn = self if inplace else self.copy()

        if isinstance(inds, str):
            inds = (inds,)

        ng = len(inds)
        if (ng == 1) and contract:
            # single site gate, eagerly applied so contract in directly ->
            # useful short circuit  as it maintains the index structure exactly
            ix, = inds
            t, = tn.ind_map[ix]
            t.gate_(G, ix)
            return tn

        ndimG = ndim(G)
        ds = [tn.ind_size(ix) for ix in inds]

        if ndimG != 2 * ng:
            # gate supplied as matrix, factorize it
            G = reshape(G, ds * 2)

        for i, d in enumerate(G.shape):
            if d != ds[i % ng]:
                raise ValueError(
                    f"Gate with shape {G.shape} doesn't match indices {inds} "
                    f"with dimensions {ds}. "
                )

        # new indices to join old physical sites to new gate
        bnds = [rand_uuid() for _ in range(ng)]
        reindex_map = dict(zip(inds, bnds))

        # tensor representing the gate
        tags = tags_to_oset(tags)
        tG = Tensor(G, inds=(*inds, *bnds), tags=tags, left_inds=bnds)

        if contract is False:
            #
            #       │   │      <- site_ix
            #       GGGGG
            #       │╱  │╱     <- bnds
            #     ──●───●──
            #      ╱   ╱
            #
            tn.reindex_(reindex_map)
            tn |= tG
            return tn

        tids = self._get_tids_from_inds(inds, 'any')

        if (contract is True) or (len(tids) == 1):
            #
            #       │╱  │╱
            #     ──GGGGG──
            #      ╱   ╱
            #
            tn.reindex_(reindex_map)

            # get the sites that used to have the physical indices
            site_tids = tn._get_tids_from_inds(bnds, which='any')

            # pop the sites, contract, then re-add
            pts = [tn._pop_tensor(tid) for tid in site_tids]
            tn |= tensor_contract(*pts, tG)

            return tn

        # get the two tensors and their current shared indices etc.
        ixl, ixr = inds
        tl, tr = tn._inds_get(ixl, ixr)
        bnds_l, (bix,), bnds_r = group_inds(tl, tr)

        if contract == 'split':
            #
            #       │╱  │╱         │╱  │╱
            #     ──GGGGG──  ->  ──G~~~G──
            #      ╱   ╱          ╱   ╱
            #

            # contract with new gate tensor
            tlGr = tensor_contract(
                tl.reindex(reindex_map),
                tr.reindex(reindex_map),
                tG)

            # decompose back into two tensors
            tln, *maybe_svals, trn = tlGr.split(
                left_inds=bnds_l, right_inds=bnds_r,
                bond_ind=bix, get='tensors', **compress_opts)

        if contract == 'reduce-split':
            # move physical inds on reduced tensors
            #
            #       │   │             │ │
            #       GGGGG             GGG
            #       │╱  │╱   ->     ╱ │ │   ╱
            #     ──●───●──      ──>──●─●──<──
            #      ╱   ╱          ╱       ╱
            #
            tmp_bix_l = rand_uuid()
            tl_Q, tl_R = tl.split(left_inds=None, right_inds=[bix, ixl],
                                  method='qr', bond_ind=tmp_bix_l)
            tmp_bix_r = rand_uuid()
            tr_L, tr_Q = tr.split(left_inds=[bix, ixr], right_inds=None,
                                  method='lq', bond_ind=tmp_bix_r)

            # contract reduced tensors with gate tensor
            #
            #          │ │
            #          GGG                │ │
            #        ╱ │ │   ╱    ->    ╱ │ │   ╱
            #     ──>──●─●──<──      ──>──LGR──<──
            #      ╱       ╱          ╱       ╱
            #
            tlGr = tensor_contract(
                tl_R.reindex(reindex_map),
                tr_L.reindex(reindex_map),
                tG)

            # split to find new reduced factors
            #
            #          │ │                │ │
            #        ╱ │ │   ╱    ->    ╱ │ │   ╱
            #     ──>──LGR──<──      ──>──L=R──<──
            #      ╱       ╱          ╱       ╱
            #
            tl_R, *maybe_svals, tr_L = tlGr.split(
                left_inds=[tmp_bix_l, ixl], right_inds=[tmp_bix_r, ixr],
                bond_ind=bix, get='tensors', **compress_opts)

            # absorb reduced factors back into site tensors
            #
            #          │ │             │   │
            #        ╱ │ │   ╱         │╱  │╱
            #     ──>──L=R──<──  ->  ──●───●──
            #      ╱       ╱          ╱   ╱
            #
            tln = tl_Q @ tl_R
            trn = tr_L @ tr_Q

        # if singular values are returned (``absorb=None``) check if we should
        #     return them via ``info``, e.g. for ``SimpleUpdate`
        if maybe_svals and info is not None:
            s = next(iter(maybe_svals)).data
            info['singular_values', bix] = s

        # update original tensors
        tl.modify(data=tln.transpose_like_(tl).data)
        tr.modify(data=trn.transpose_like_(tr).data)

        return tn

    gate_inds_ = functools.partialmethod(gate_inds, inplace=True)


    def _compute_bond_env(
        self, tid1, tid2,
        select_local_distance=None,
        select_local_opts=None,
        max_bond=None,
        cutoff=None,
        method='contract_around',
        contract_around_opts=None,
        contract_compressed_opts=None,
        optimize='auto-hq',
        include=None,
        exclude=None,
    ):
        """Compute the local tensor environment of the bond(s), if cut,
        between two tensors.
        """
        # the TN we will start with
        if select_local_distance is include is exclude is None:
            # ... either the full TN
            tn_env = self.copy()
        else:
            # ... or just a local patch of the TN (with dangling bonds removed)
            select_local_opts = ensure_dict(select_local_opts)
            select_local_opts.setdefault('reduce_outer', 'svd')

            tn_env = self._select_local_tids(
                (tid1, tid2), max_distance=select_local_distance,
                virtual=False, include=include, exclude=exclude,
                **select_local_opts)

            # not propagated by _select_local_tids
            tn_env.exponent = self.exponent

        # cut the bond between the two target tensors in the local TN
        t1 = tn_env.tensor_map[tid1]
        t2 = tn_env.tensor_map[tid2]
        bond, = t1.bonds(t2)
        lcut = rand_uuid()
        rcut = rand_uuid()
        t1.reindex_({bond: lcut})
        t2.reindex_({bond: rcut})

        if max_bond is not None:
            if method == 'contract_around':
                tn_env._contract_around_tids(
                    (tid1, tid2), max_bond=max_bond, cutoff=cutoff,
                    **ensure_dict(contract_around_opts))

            elif method == 'contract_compressed':
                tn_env.contract_compressed_(
                    max_bond=max_bond, cutoff=cutoff,
                    **ensure_dict(contract_compressed_opts))

            else:
                raise ValueError(f'Unknown method: {method}')

        return tn_env.to_dense([lcut], [rcut], optimize=optimize)

    def _compress_between_full_bond_tids(
        self,
        tid1,
        tid2,
        max_bond,
        cutoff=0.0,
        absorb='both',
        renorm=False,
        method='eigh',
        select_local_distance=None,
        select_local_opts=None,
        env_max_bond='max_bond',
        env_cutoff='cutoff',
        env_method='contract_around',
        contract_around_opts=None,
        contract_compressed_opts=None,
        env_optimize='auto-hq',
        include=None,
        exclude=None,
    ):
        if env_max_bond == 'max_bond':
            env_max_bond = max_bond
        if env_cutoff == 'cutoff':
            env_cutoff = cutoff

        ta = self.tensor_map[tid1]
        tb = self.tensor_map[tid2]

        # handle multibonds and no shared bonds
        _, bond, _ = tensor_make_single_bond(ta, tb)
        if not bond:
            return

        E = self._compute_bond_env(
            tid1, tid2,
            select_local_distance=select_local_distance,
            select_local_opts=select_local_opts,
            max_bond=env_max_bond,
            cutoff=env_cutoff,
            method=env_method,
            contract_around_opts=contract_around_opts,
            contract_compressed_opts=contract_compressed_opts,
            optimize=env_optimize,
            include=include,
            exclude=exclude,
        )

        Cl, Cr = decomp.similarity_compress(
            E, max_bond, method=method, renorm=renorm)

        # absorb them into the tensors to compress this bond
        ta.gate_(Cr, bond)
        tb.gate_(Cl.T, bond)

        if absorb != 'both':
            tensor_canonize_bond(ta, tb, absorb=absorb)

    def _compress_between_local_fit(
        self,
        tid1,
        tid2,
        max_bond,
        cutoff=0.0,
        absorb='both',
        method='als',
        select_local_distance=1,
        select_local_opts=None,
        include=None,
        exclude=None,
        **fit_opts
    ):
        if cutoff != 0.0:
            import warnings
            warnings.warn("Non-zero cutoff ignored by local fit compress.")

        select_local_opts = ensure_dict(select_local_opts)
        tn_loc_target = self._select_local_tids(
            (tid1, tid2),
            max_distance=select_local_distance, virtual=False,
            include=include, exclude=exclude, **select_local_opts)

        tn_loc_compress = tn_loc_target.copy()
        tn_loc_compress._compress_between_tids(
            tid1, tid2, max_bond=max_bond, cutoff=0.0)

        tn_loc_opt = tn_loc_compress.fit_(
            tn_loc_target, method=method, **fit_opts)

        for tid, t in tn_loc_opt.tensor_map.items():
            self.tensor_map[tid].modify(data=t.data)

        if absorb != 'both':
            self._canonize_between_tids(tid1, tid2, absorb=absorb)

    def _compress_between_tids(
        self,
        tid1,
        tid2,
        max_bond=None,
        cutoff=1e-10,
        absorb='both',
        canonize_distance=None,
        canonize_opts=None,
        canonize_after_distance=None,
        canonize_after_opts=None,
        mode='basic',
        equalize_norms=False,
        gauges=None,
        gauge_smudge=1e-6,
        callback=None,
        **compress_opts
    ):
        ta = self.tensor_map[tid1]
        tb = self.tensor_map[tid2]

        lix, bix, rix = tensor_make_single_bond(ta, tb, gauges=gauges)
        if not bix:
            return

        if (max_bond is not None) and (cutoff == 0.0):
            lsize = prod(map(self.ind_size, lix))
            rsize = prod(map(self.ind_size, rix))
            if (lsize <= max_bond) or (rsize <= max_bond):
                # special case - fixing any orthonormal basis for the left or
                # right tensor (whichever has smallest outer dimensions) will
                # produce the required compression without any SVD
                compress_absorb = 'right' if lsize <= rsize else 'left'
                tensor_canonize_bond(
                    ta, tb, absorb=compress_absorb,
                    gauges=gauges, gauge_smudge=gauge_smudge)

                if absorb != compress_absorb:
                    tensor_canonize_bond(
                        ta, tb, absorb=absorb,
                        gauges=gauges, gauge_smudge=gauge_smudge)

                if equalize_norms:
                    self.strip_exponent(tid1, equalize_norms)
                    self.strip_exponent(tid2, equalize_norms)

                return

        if canonize_distance:
            # gauge around pair by absorbing QR factors along bonds
            canonize_opts = ensure_dict(canonize_opts)
            canonize_opts.setdefault('equalize_norms', equalize_norms)
            self._canonize_around_tids(
                (tid1, tid2),
                gauges=gauges,
                max_distance=canonize_distance,
                **canonize_opts
            )

        compress_opts['max_bond'] = max_bond
        compress_opts['cutoff'] = cutoff
        compress_opts['absorb'] = absorb
        if gauges is not None:
            compress_opts['gauges'] = gauges
            compress_opts['gauge_smudge'] = gauge_smudge

        if mode == 'basic':
            tensor_compress_bond(ta, tb, **compress_opts)

        elif mode == 'full-bond':
            self._compress_between_full_bond_tids(tid1, tid2, **compress_opts)


        elif mode == 'local-fit':
            self._compress_between_local_fit(tid1, tid2, **compress_opts)

        else:
            # assume callable
            mode(self, tid1, tid2, **compress_opts)

        if equalize_norms:
            self.strip_exponent(tid1, equalize_norms)
            self.strip_exponent(tid2, equalize_norms)

        if canonize_after_distance:
            # 'undo' the inwards canonization
            canonize_after_opts = ensure_dict(canonize_after_opts)
            self._gauge_local_tids(
                tids=(tid1, tid2),
                max_distance=canonize_after_distance,
                gauges=gauges,
                **canonize_after_opts
            )

        if callback is not None:
            callback(self, (tid1, tid2))

    def compress_between(
        self,
        tags1,
        tags2,
        max_bond=None,
        cutoff=1e-10,
        absorb='both',
        canonize_distance=0,
        canonize_opts=None,
        equalize_norms=False,
        **compress_opts,
    ):
        r"""Compress the bond between the two single tensors in this network
        specified by ``tags1`` and ``tags2`` using
        :func:`~quimb.tensor.tensor_core.tensor_compress_bond`::

              |    |    |    |           |    |    |    |
            ==●====●====●====●==       ==●====●====●====●==
             /|   /|   /|   /|          /|   /|   /|   /|
              |    |    |    |           |    |    |    |
            ==●====1====2====●==  ==>  ==●====L----R====●==
             /|   /|   /|   /|          /|   /|   /|   /|
              |    |    |    |           |    |    |    |
            ==●====●====●====●==       ==●====●====●====●==
             /|   /|   /|   /|          /|   /|   /|   /|

        This is an inplace operation. The compression is unlikely to be optimal
        with respect to the frobenius norm, unless the TN is already
        canonicalized at the two tensors. The ``absorb`` kwarg can be
        specified to yield an isometry on either the left or right resulting
        tensors.

        Parameters
        ----------
        tags1 :
            Tags uniquely identifying the first ('left') tensor.
        tags2 : str or sequence of str
            Tags uniquely identifying the second ('right') tensor.
        max_bond : int or None, optional
            The maxmimum bond dimension.
        cutoff : float, optional
            The singular value cutoff to use.
        canonize_distance : int, optional
            How far to locally canonize around the target tensors first.
        canonize_opts : None or dict, optional
            Other options for the local canonization.
        equalize_norms : bool or float, optional
            If set, rescale the norms of all tensors modified to this value,
            stripping the rescaling factor into the ``exponent`` attribute.
        compress_opts
            Supplied to :func:`~quimb.tensor.tensor_core.tensor_compress_bond`.

        See Also
        --------
        canonize_between
        """
        tid1, = self._get_tids_from_tags(tags1, which='all')
        tid2, = self._get_tids_from_tags(tags2, which='all')

        self._compress_between_tids(
            tid1, tid2,
            max_bond=max_bond,
            cutoff=cutoff,
            absorb=absorb,
            canonize_distance=canonize_distance,
            canonize_opts=canonize_opts,
            equalize_norms=equalize_norms,
            **compress_opts)

    def compress_all(self, inplace=False, **compress_opts):
        """Inplace compress all bonds in this network.
        """
        tn = self if inplace else self.copy()
        tn.fuse_multibonds_()

        for ix in tuple(tn.ind_map):
            try:
                tid1, tid2 = tn.ind_map[ix]
            except (ValueError, KeyError):
                # not a bond, or index already compressed away
                continue
            tn._compress_between_tids(tid1, tid2, **compress_opts)

        return tn

    compress_all_ = functools.partialmethod(compress_all, inplace=True)

    def _canonize_between_tids(
        self,
        tid1,
        tid2,
        absorb='right',
        equalize_norms=False,
        **canonize_opts,
    ):
        Tl = self.tensor_map[tid1]
        Tr = self.tensor_map[tid2]
        tensor_canonize_bond(Tl, Tr, absorb=absorb, **canonize_opts)

        if equalize_norms:
            self.strip_exponent(tid1, equalize_norms)
            self.strip_exponent(tid2, equalize_norms)

    def canonize_between(self, tags1, tags2, absorb='right', **canonize_opts):
        r"""'Canonize' the bond between the two single tensors in this network
        specified by ``tags1`` and ``tags2`` using ``tensor_canonize_bond``::

              |    |    |    |           |    |    |    |
            --●----●----●----●--       --●----●----●----●--
             /|   /|   /|   /|          /|   /|   /|   /|
              |    |    |    |           |    |    |    |
            --●----1----2----●--  ==>  --●---->~~~~R----●--
             /|   /|   /|   /|          /|   /|   /|   /|
              |    |    |    |           |    |    |    |
            --●----●----●----●--       --●----●----●----●--
             /|   /|   /|   /|          /|   /|   /|   /|


        This is an inplace operation. This can only be used to put a TN into
        truly canonical form if the geometry is a tree, such as an MPS.

        Parameters
        ----------
        tags1 :
            Tags uniquely identifying the first ('left') tensor, which will
            become an isometry.
        tags2 : str or sequence of str
            Tags uniquely identifying the second ('right') tensor.
        absorb : {'left', 'both', 'right'}, optional
            Which side of the bond to absorb the non-isometric operator.
        canonize_opts
            Supplied to :func:`~quimb.tensor.tensor_core.tensor_canonize_bond`.

        See Also
        --------
        compress_between
        """
        tid1, = self._get_tids_from_tags(tags1, which='all')
        tid2, = self._get_tids_from_tags(tags2, which='all')
        self._canonize_between_tids(tid1, tid2, absorb=absorb, **canonize_opts)

    def reduce_inds_onto_bond(self, inda, indb, tags=None, drop_tags=False):
        """Use QR factorization to 'pull' the indices ``inda`` and ``indb`` off
        of their respective tensors and onto the bond between them. This is an
        inplace operation.
        """
        tida, = self._get_tids_from_inds(inda)
        tidb, = self._get_tids_from_inds(indb)
        ta, tb = self._tids_get(tida, tidb)
        bix = bonds(ta, tb)

        if ta.ndim > 3:
            self._split_tensor_tid(
                tida, left_inds=None, right_inds=[inda, *bix], method='qr')
            # get new location of ind
            tida, = self._get_tids_from_inds(inda)
        else:
            drop_tags = False

        if tb.ndim > 3:
            self._split_tensor_tid(
                tidb, left_inds=None, right_inds=[indb, *bix], method='qr')
            # get new location of ind
            tidb, = self._get_tids_from_inds(indb)
        else:
            drop_tags = False

        # contract the reduced factors and get the tensor
        self._contract_between_tids(tida, tidb)
        tab, = self._inds_get(inda, indb)

        # modify with the desired tags
        tags = tags_to_oset(tags)
        if drop_tags:
            tab.modify(tags=tags)
        else:
            tab.modify(tags=tab.tags | tags)

    def _get_neighbor_tids(self, tids, exclude_inds=()):
        """Get the tids of tensors connected to the tensor at ``tid``.
        """
        tids = tags_to_oset(tids)

        neighbors = oset_union(
            self.ind_map[ind]
            for tid in tids
            for ind in self.tensor_map[tid].inds
            if ind not in exclude_inds
        )

        # discard rather than remove to account for scalar ``tid`` tensor
        neighbors -= tids

        return neighbors

    def subgraphs(self, virtual=False):
        """Split this tensor network into disconneceted subgraphs.

        Parameters
        ----------
        virtual : bool, optional
            Whether the tensor networks should view the original tensors or
            not - by default take copies.

        Returns
        -------
        list[TensorNetwork]
        """
        groups = []
        tids = oset(self.tensor_map)

        # check all nodes
        while tids:

            # get a remaining node
            tid0 = tids.popright()
            queue = [tid0]
            group = oset(queue)

            while queue:
                # expand it until no neighbors
                tid = queue.pop()
                for tid_n in self._get_neighbor_tids(tid):
                    if tid_n in group:
                        continue
                    else:
                        group.add(tid_n)
                        queue.append(tid_n)

            # remove current subgraph and continue
            tids -= group
            groups.append(group)

        return [self._select_tids(group, virtual=virtual) for group in groups]

    def get_tree_span(
        self,
        tids,
        min_distance=0,
        max_distance=None,
        include=None,
        exclude=None,
        ndim_sort='max',
        distance_sort='min',
        sorter=None,
        weight_bonds=True,
        inwards=True,
    ):
        """Generate a tree on the tensor network graph, fanning out from the
        tensors identified by ``tids``, up to a maximum of ``max_distance``
        away. The tree can be visualized with
        :meth:`~quimb.tensor.tensor_core.TensorNetwork.draw_tree_span`.

        Parameters
        ----------
        tids : sequence of str
            The nodes that define the region to span out of.
        min_distance : int, optional
            Don't add edges to the tree until this far from the region. For
            example, ``1`` will not include the last merges from neighboring
            tensors in the region defined by ``tids``.
        max_distance : None or int, optional
            Terminate branches once they reach this far away. If ``None`` there
            is no limit,
        include : sequence of str, optional
            If specified, only ``tids`` specified here can be part of the tree.
        exclude : sequence of str, optional
            If specified, ``tids`` specified here cannot be part of the tree.
        ndim_sort : {'min', 'max', 'none'}, optional
            When expanding the tree, how to choose what nodes to expand to
            next, once connectivity to the current surface has been taken into
            account.
        distance_sort : {'min', 'max', 'none'}, optional
            When expanding the tree, how to choose what nodes to expand to
            next, once connectivity to the current surface has been taken into
            account.
        weight_bonds : bool, optional
            Whether to weight the 'connection' of a candidate tensor to expand
            out to using bond size as well as number of bonds.

        Returns
        -------
        list[(str, str, int)]
            The ordered list of merges, each given as tuple ``(tid1, tid2, d)``
            indicating merge ``tid1 -> tid2`` at distance ``d``.

        See Also
        --------
        draw_tree_span
        """
        # current tensors in the tree -> we will grow this
        region = oset(tids)

        # check if we should only allow a certain set of nodes
        if include is None:
            include = oset(self.tensor_map)
        elif not isinstance(include, oset):
            include = oset(include)

        allowed = include - region

        # check if we should explicitly ignore some nodes
        if exclude is not None:
            if not isinstance(exclude, oset):
                exclude = oset(exclude)
            allowed -= exclude

        # possible merges of neighbors into the region
        candidates = []

        # actual merges we have performed, defining the tree
        merges = {}

        # distance to the original region
        distances = {tid: 0 for tid in region}

        # how many times (or weight) that neighbors are connected to the region
        connectivity = collections.defaultdict(lambda: 0)

        # given equal connectivity compare neighbors based on
        #      min/max distance and min/max ndim
        distance_coeff = {'min': -1, 'max': 1, 'none': 0}[distance_sort]
        ndim_coeff = {'min': -1, 'max': 1, 'none': 0}[ndim_sort]

        def _check_candidate(tid_surface, tid_neighb):
            """Check the expansion of ``tid_surface`` to ``tid_neighb``.
            """
            if (tid_neighb in region) or (tid_neighb not in allowed):
                # we've already absorbed it, or we're not allowed to
                return

            if tid_neighb not in distances:
                # defines a new spanning tree edge
                merges[tid_neighb] = tid_surface
                # graph distance to original region
                new_d = distances[tid_surface] + 1
                distances[tid_neighb] = new_d
                if (max_distance is None) or (new_d <= max_distance):
                    candidates.append(tid_neighb)

            # keep track of how connected to the current surface potential new
            # nodes are
            if weight_bonds:
                connectivity[tid_neighb] += math.log2(bonds_size(
                    self.tensor_map[tid_surface], self.tensor_map[tid_neighb]
                ))
            else:
                connectivity[tid_neighb] += 1

        if sorter is None:
            def _sorter(t):
                # how to pick which tensor to absorb into the expanding surface
                # here, choose the candidate that is most connected to current
                # surface, breaking ties with how close it is to the original
                # region, and how many dimensions it has
                return (
                    connectivity[t],
                    ndim_coeff * self.tensor_map[t].ndim,
                    distance_coeff * distances[t],
                )
        else:
            _sorter = functools.partial(
                sorter, tn=self, distances=distances,
                connectivity=connectivity)

        # setup the initial region and candidate nodes to expand to
        for tid_surface in region:
            for tid_next in self._get_neighbor_tids(tid_surface):
                _check_candidate(tid_surface, tid_next)

        # generate the sequence of tensor merges
        seq = []
        while candidates:
            # choose the *highest* scoring candidate
            candidates.sort(key=_sorter)
            tid_surface = candidates.pop()
            region.add(tid_surface)

            if distances[tid_surface] > min_distance:
                # checking distance allows the innermost merges to be ignored,
                # for example, to contract an environment around a region
                seq.append(
                    (tid_surface, merges[tid_surface], distances[tid_surface])
                )

            # check all the neighbors of the tensor we've just expanded to
            for tid_next in self._get_neighbor_tids(tid_surface):
                _check_candidate(tid_surface, tid_next)

        if inwards:
            # make the sequence of merges flow inwards
            seq.reverse()

        return seq

    def _draw_tree_span_tids(
        self,
        tids,
        span=None,
        min_distance=0,
        max_distance=None,
        include=None,
        exclude=None,
        ndim_sort='max',
        distance_sort='min',
        sorter=None,
        weight_bonds=True,
        color='order',
        colormap='Spectral',
        **draw_opts,
    ):
        tn = self.copy()

        tix = oset()
        ds = oset()

        if span is None:
            span = tn.get_tree_span(
                tids,
                min_distance=min_distance,
                max_distance=max_distance,
                include=include,
                exclude=exclude,
                ndim_sort=ndim_sort,
                distance_sort=distance_sort,
                sorter=sorter,
                weight_bonds=weight_bonds)

        for i, (tid1, tid2, d) in enumerate(span):
            # get the tensors on either side of this tree edge
            t1, t2 = tn.tensor_map[tid1], tn.tensor_map[tid2]

            # get the ind(s) connecting them
            tix |= oset(bonds(t1, t2))

            if color == 'distance':
                # tag the outer tensor with distance ``d``
                t1.add_tag(f'D{d}')
                ds.add(d)
            elif color == 'order':
                d = len(span) - i
                t1.add_tag(f'D{d}')
                ds.add(d)

        if colormap is not None:
            if isinstance(colormap, str):
                import matplotlib.cm
                cmap = getattr(matplotlib.cm, colormap)
            else:
                cmap = colormap
            custom_colors = cmap(np.linspace(0, 1, len(ds)))
        else:
            custom_colors = None

        draw_opts.setdefault('legend', False)
        draw_opts.setdefault('edge_color', (0.85, 0.85, 0.85))
        draw_opts.setdefault('highlight_inds', tix)
        draw_opts.setdefault('custom_colors', custom_colors)

        return tn.draw(color=[f'D{d}' for d in sorted(ds)], **draw_opts)

    def draw_tree_span(
        self,
        tags,
        which='all',
        min_distance=0,
        max_distance=None,
        include=None,
        exclude=None,
        ndim_sort='max',
        distance_sort='min',
        weight_bonds=True,
        color='order',
        colormap='Spectral',
        **draw_opts,
    ):
        """Visualize a generated tree span out of the tensors tagged by
        ``tags``.

        Parameters
        ----------
        tags : str or sequence of str
            Tags specifiying a region of tensors to span out of.
        which : {'all', 'any': '!all', '!any'}, optional
            How to select tensors based on the tags.
        min_distance : int, optional
            See :meth:`~quimb.tensor.tensor_core.TensorNetwork.get_tree_span`.
        max_distance : None or int, optional
            See :meth:`~quimb.tensor.tensor_core.TensorNetwork.get_tree_span`.
        include : sequence of str, optional
            See :meth:`~quimb.tensor.tensor_core.TensorNetwork.get_tree_span`.
        exclude : sequence of str, optional
            See :meth:`~quimb.tensor.tensor_core.TensorNetwork.get_tree_span`.
        distance_sort : {'min', 'max'}, optional
            See :meth:`~quimb.tensor.tensor_core.TensorNetwork.get_tree_span`.
        color : {'order', 'distance'}, optional
            Whether to color nodes based on the order of the contraction or the
            graph distance from the specified region.
        colormap : str
            The name of a ``matplotlib`` colormap to use.

        See Also
        --------
        get_tree_span
        """
        return self._draw_tree_span_tids(
            self._get_tids_from_tags(tags, which=which),
            min_distance=min_distance,
            max_distance=max_distance,
            include=include,
            exclude=exclude,
            ndim_sort=ndim_sort,
            distance_sort=distance_sort,
            weight_bonds=weight_bonds,
            color=color,
            colormap=colormap,
            **draw_opts)

    graph_tree_span = draw_tree_span

    def _canonize_around_tids(
        self,
        tids,
        min_distance=0,
        max_distance=None,
        include=None,
        exclude=None,
        span_opts=None,
        absorb='right',
        gauge_links=False,
        link_absorb='both',
        inwards=True,
        **canonize_opts
    ):
        span_opts = ensure_dict(span_opts)
        seq = self.get_tree_span(
            tids,
            min_distance=min_distance,
            max_distance=max_distance,
            include=include,
            exclude=exclude,
            inwards=inwards,
            **span_opts)

        if gauge_links:
            # if specified we first gauge *between* the branches
            branches = oset()
            merges = oset()
            links = oset()

            # work out which bonds are branch-to-branch
            for tid1, tid2, d in seq:
                branches.add(tid1)
                merges.add(frozenset((tid1, tid2)))

            for tid1 in branches:
                for tid1_neighb in self._get_neighbor_tids(tid1):
                    if tid1_neighb not in branches:
                        # connects to out of tree -> ignore
                        continue
                    link = frozenset((tid1, tid1_neighb))
                    if link in merges:
                        # connects along tree not between branches -> ignore
                        continue
                    links.add(link)

            # do a simple update style gauging of each link
            for _ in range(int(gauge_links)):
                for tid1, tid2 in links:
                    self._canonize_between_tids(
                        tid1, tid2, absorb=link_absorb, **canonize_opts)

        # gauge inwards *along* the branches
        for tid1, tid2, _ in seq:
            self._canonize_between_tids(
                tid1, tid2, absorb=absorb, **canonize_opts)

        return self

    def canonize_around(
        self,
        tags,
        which='all',
        min_distance=0,
        max_distance=None,
        include=None,
        exclude=None,
        span_opts=None,
        absorb='right',
        gauge_links=False,
        link_absorb='both',
        equalize_norms=False,
        inplace=False,
        **canonize_opts
    ):
        r"""Expand a locally canonical region around ``tags``::

                      --●---●--
                    |   |   |   |
                  --●---v---v---●--
                |   |   |   |   |   |
              --●--->---v---v---<---●--
            |   |   |   |   |   |   |   |
            ●--->--->---O---O---<---<---●
            |   |   |   |   |   |   |   |
              --●--->---^---^---^---●--
                |   |   |   |   |   |
                  --●---^---^---●--
                    |   |   |   |
                      --●---●--

                             <=====>
                             max_distance = 2 e.g.

        Shown on a grid here but applicable to arbitrary geometry. This is a
        way of gauging a tensor network that results in a canonical form if the
        geometry is described by a tree (e.g. an MPS or TTN). The canonizations
        proceed inwards via QR decompositions.

        The sequence generated by round-robin expanding the boundary of the
        originally specified tensors - it will only be unique for trees.

        Parameters
        ----------
        tags : str, or sequence  or str
            Tags defining which set of tensors to locally canonize around.
        which : {'all', 'any', '!all', '!any'}, optional
            How select the tensors based on tags.
        min_distance : int, optional
            How close, in terms of graph distance, to canonize tensors away.
            See :meth:`~quimb.tensor.tensor_core.TensorNetwork.get_tree_span`.
        max_distance : None or int, optional
            How far, in terms of graph distance, to canonize tensors away.
            See :meth:`~quimb.tensor.tensor_core.TensorNetwork.get_tree_span`.
        include : sequence of str, optional
            How to build the spanning tree to canonize along.
            See :meth:`~quimb.tensor.tensor_core.TensorNetwork.get_tree_span`.
        exclude : sequence of str, optional
            How to build the spanning tree to canonize along.
            See :meth:`~quimb.tensor.tensor_core.TensorNetwork.get_tree_span`.
        distance_sort  {'min', 'max'}, optional
            How to build the spanning tree to canonize along.
            See :meth:`~quimb.tensor.tensor_core.TensorNetwork.get_tree_span`.
        absorb : {'right', 'left', 'both'}, optional
            As we canonize inwards from tensor A to tensor B which to absorb
            the singular values into.
        gauge_links : bool, optional
            Whether to gauge the links *between* branches of the spanning tree
            generated (in a Simple Update like fashion).
        link_absorb : {'both', 'right', 'left'}, optional
            If performing the link gauging, how to absorb the singular values.
        equalize_norms : bool or float, optional
            Scale the norms of tensors acted on to this value, accumulating the
            log10 scaled factors in ``self.exponent``.
        inplace : bool, optional
            Whether to perform the canonization inplace.

        Returns
        -------
        TensorNetwork

        See Also
        --------
        get_tree_span
        """
        tn = self if inplace else self.copy()

        # the set of tensor tids that are in the 'bulk'
        border = tn._get_tids_from_tags(tags, which=which)

        return tn._canonize_around_tids(
            border,
            min_distance=min_distance,
            max_distance=max_distance,
            include=include,
            exclude=exclude,
            span_opts=span_opts,
            absorb=absorb,
            gauge_links=gauge_links,
            link_absorb=link_absorb,
            equalize_norms=equalize_norms,
            **canonize_opts)

    canonize_around_ = functools.partialmethod(canonize_around, inplace=True)

    def gauge_all_canonize(
        self,
        max_iterations=5,
        absorb='both',
        equalize_norms=False,
        inplace=False,
        **kwargs,
    ):
        """Iterative gauge all the bonds in this tensor network with a basic
        'canonization' strategy.
        """
        tn = self if inplace else self.copy()

        for _ in range(max_iterations):
            for ind in tuple(tn.ind_map.keys()):
                try:
                    tid1, tid2 = tn.ind_map[ind]
                except (KeyError, ValueError):
                    # fused multibond (removed) or not a bond (len(tids != 2))
                    continue
                tn._canonize_between_tids(tid1, tid2, absorb=absorb)

                if equalize_norms:
                    tn.strip_exponent(tid1, equalize_norms)
                    tn.strip_exponent(tid2, equalize_norms)

        if equalize_norms is True:
            # this also redistributes the any collected norm exponent
            tn.equalize_norms_()

        return tn

    gauge_all_canonize_ = functools.partialmethod(
        gauge_all_canonize, inplace=True)

    def gauge_all_simple(
        self,
        max_iterations=5,
        tol=0.0,
        smudge=1e-12,
        power=1.0,
        gauges=None,
        inplace=False,
    ):
        """Iterative gauge all the bonds in this tensor network with a 'simple
        update' like strategy.
        """
        tn = self if inplace else self.copy()

        # every index in the TN
        inds = list(tn.ind_map)

        # the vector 'gauges' that will live on the bonds
        gauges_supplied = gauges is not None
        if not gauges_supplied:
            gauges = {}

        # for retrieving singular values
        info = {}

        # accrue scaling to avoid numerical blow-ups
        nfact = 0.0

        it = 0
        not_converged = True
        while not_converged and it < max_iterations:

            # can only converge if tol > 0.0
            all_converged = tol > 0.0

            for ind in inds:
                try:
                    tid1, tid2 = tn.ind_map[ind]
                except (KeyError, ValueError):
                    # fused multibond (removed) or not a bond (len(tids != 2))
                    continue

                t1 = tn.tensor_map[tid1]
                t2 = tn.tensor_map[tid2]
                lix, bond, rix = tensor_make_single_bond(t1, t2, gauges=gauges)

                # absorb 'outer' gauges into tensors
                inv_gauges = []
                for t, ixs in ((t1, lix), (t2, rix)):
                    for ix in ixs:
                        try:
                            s = (gauges[ix] + smudge)**power
                        except KeyError:
                            continue
                        t.multiply_index_diagonal_(ix, s)
                        # keep track of how to invert gauge
                        inv_gauges.append((t, ix, 1 / s))

                # absorb the inner gauge, if it exists
                if bond in gauges:
                    t1.multiply_index_diagonal_(bond, gauges[bond])

                # perform SVD to get new bond gauge
                tensor_compress_bond(
                    t1, t2, absorb=None, info=info, cutoff=0.0)

                s = info['singular_values']
                smax = s[0]
                new_gauge = s / smax
                nfact = do('log10', smax) + nfact

                if tol > 0.0:
                    # check convergence
                    old_gauge = gauges.get(bond, 1.0)
                    sdiff = do('linalg.norm', old_gauge - new_gauge)
                    all_converged &= sdiff < tol

                # update inner gauge and undo outer gauges
                gauges[bond] = new_gauge
                for t, ix, inv_s in inv_gauges:
                    t.multiply_index_diagonal_(ix, inv_s)

            not_converged = not all_converged
            it += 1

        # redistribute the accrued scaling
        tn.multiply_each_(10**(nfact / tn.num_tensors))

        if not gauges_supplied:
            # absorb all bond gauges
            for ix, s in gauges.items():
                t1, t2 = map(tn.tensor_map.__getitem__, tn.ind_map[ix])
                s_1_2 = s**0.5
                t1.multiply_index_diagonal_(ix, s_1_2)
                t2.multiply_index_diagonal_(ix, s_1_2)

        return tn

    gauge_all_simple_ = functools.partialmethod(gauge_all_simple, inplace=True)

    def gauge_all_random(self, iterations=1, unitary=True, inplace=False):
        """Gauge all the bonds in this network randomly. This is largely for
        testing purposes.
        """
        tn = self if inplace else self.copy()

        for _ in range(iterations):
            for ix, tids in tn.ind_map.items():
                try:
                    tid1, tid2 = tids
                except (KeyError, ValueError):
                    continue

                t1 = tn.tensor_map[tid1]
                t2 = tn.tensor_map[tid2]

                d = t1.ind_size(ix)

                if unitary:
                    G = rand_uni(d, dtype=get_dtype_name(t1.data))
                    G = do('array', G, like=t1.data)
                    Ginv = dag(G)
                else:
                    G = rand_matrix(d, dtype=get_dtype_name(t1.data))
                    G = do('array', G, like=t1.data)
                    Ginv = do("linalg.inv", G)

                t1.gate_(G, ix)
                t2.gate_(Ginv.T, ix)

        return tn

    gauge_all_random_ = functools.partialmethod(gauge_all_random, inplace=True)

    def _gauge_local_tids(
        self,
        tids,
        max_distance=1,
        max_iterations='max_distance',
        method='canonize',
        inwards=False,
        include=None,
        exclude=None,
        **gauge_local_opts
    ):
        """Iteratively gauge all bonds in the local tensor network defined by
        ``tids`` according to one of several strategies.
        """
        if max_iterations == 'max_distance':
            max_iterations = max_distance

        tn_loc = self._select_local_tids(
            tids, max_distance=max_distance, inwards=inwards,
            virtual=True, include=include, exclude=exclude
        )

        if method == "canonize":
            tn_loc.gauge_all_canonize_(
                max_iterations=max_iterations, **gauge_local_opts)
        elif method == "simple":
            tn_loc.gauge_all_simple_(
                max_iterations=max_iterations, **gauge_local_opts)
        elif method == "random":
            tn_loc.gauge_all_random_(**gauge_local_opts)

        return tn_loc

    def gauge_local(
        self,
        tags,
        which='all',
        max_distance=1,
        max_iterations='max_distance',
        method='canonize',
        inplace=False,
        **gauge_local_opts
    ):
        """Iteratively gauge all bonds in the tagged sub tensor network
        according to one of several strategies.
        """
        tn = self if inplace else self.copy()
        tids = self._get_tids_from_tags(tags, which)
        tn._gauge_local_tids(
            tids, max_distance=max_distance, max_iterations=max_iterations,
            method=method, **gauge_local_opts)
        return tn

    gauge_local_ = functools.partialmethod(gauge_local, inplace=True)

    def gauge_simple_insert(self, gauges, smudge=0.0):
        """Insert the simple update style bond gauges found in ``gauges`` if
        they are present in this tensor network. The gauges inserted are also
        returned so that they can be removed later.

        Parameters
        ----------
        gauges : dict[str, array_like]
            The store of bond gauges, the keys being indices and the values
            being the vectors. Only bonds present in this dictionary will be
            gauged.

        Returns
        -------
        outer : list[(Tensor, str, array_like)]
            The sequence of gauges applied to outer indices, each a tuple of
            the tensor, the index and the gauge vector.
        inner : list[((Tensor, Tensor), str, array_like)]
            The sequence of gauges applied to inner indices, each a tuple of
            the two inner tensors, the inner bond and the gauge vector applied.
        """
        # absorb outer gauges fully into single tensor
        outer = []
        for ix in self.outer_inds():
            g = gauges.get(ix, None)
            if g is None:
                continue
            g = (g + smudge * g[0])
            t, = self._inds_get(ix)
            t.multiply_index_diagonal_(ix, g)
            outer.append((t, ix, g))

        # absorb inner gauges half and half into both tensors
        inner = []
        for ix in self.inner_inds():
            g = gauges.get(ix, None)
            if g is None:
                continue
            g = g**0.5
            tl, tr = self._inds_get(ix)
            tl.multiply_index_diagonal_(ix, g)
            tr.multiply_index_diagonal_(ix, g)
            inner.append(((tl, tr), ix, g))

        return outer, inner

    @staticmethod
    def gauge_simple_remove(outer=None, inner=None):
        """Remove the simple update style bond gauges inserted by
        ``gauge_simple_insert``.
        """
        while outer:
            t, ix, g = outer.pop()
            t.multiply_index_diagonal_(ix, g**-1)
        while inner:
            (tl, tr), ix, g = inner.pop()
            ginv = g**-1
            tl.multiply_index_diagonal_(ix, ginv)
            tr.multiply_index_diagonal_(ix, ginv)

    @contextlib.contextmanager
    def gauge_simple_temp(
        self,
        gauges,
        smudge=1e-12,
        ungauge_outer=True,
        ungauge_inner=True,
    ):
        """Context manager that temporarily inserts simple update style bond
        gauges into this tensor network, before optionally ungauging them.

        Parameters
        ----------
        self : TensorNetwork
            The TensorNetwork to be gauge-bonded.
        gauges : dict[str, array_like]
            The store of gauge bonds, the keys being indices and the values
            being the vectors. Only bonds present in this dictionary will be
            gauged.
        ungauge_outer : bool, optional
            Whether to ungauge the outer bonds.
        ungauge_inner : bool, optional
            Whether to ungauge the inner bonds.

        Yields
        ------
        outer : list[(Tensor, int, array_like)]
            The tensors, indices and gauges that were performed on outer
            indices.
        inner : list[((Tensor, Tensor), int, array_like)]
            The tensors, indices and gauges that were performed on inner bonds.

        Examples
        --------

            >>> tn = TN_rand_reg(10, 4, 3)
            >>> tn ^ all
            -51371.66630218866

            >>> gauges = {}
            >>> tn.gauge_all_simple_(gauges=gauges)
            >>> len(gauges)
            20

            >>> tn ^ all
            28702551.673767876

            >>> with gauged_bonds(tn, gauges):
            ...     # temporarily insert gauges
            ...     print(tn ^ all)
            -51371.66630218887

            >>> tn ^ all
            28702551.67376789

        """
        outer, inner = self.gauge_simple_insert(gauges, smudge=smudge)
        try:
            yield outer, inner
        finally:
            self.gauge_simple_remove(outer=outer if ungauge_outer else None,
                                     inner=inner if ungauge_inner else None)

    def _contract_compressed_tid_sequence(
        self,
        seq,
        max_bond=None,
        cutoff=1e-10,
        canonize_distance=0,
        canonize_opts=None,
        canonize_after_distance=0,
        canonize_after_opts=None,
        gauge_boundary_only=False,
        compress_late=True,
        compress_min_size=None,
        compress_opts=None,
        compress_span=False,
        compress_exclude=None,
        equalize_norms=False,
        gauges=None,
        gauge_smudge=1e-6,
        callback_pre_contract=None,
        callback_post_contract=None,
        callback_pre_compress=None,
        callback_post_compress=None,
        callback=None,
        preserve_tensor=False,
        progbar=False,
    ):
        if gauges is True:
            gauges = {}
            self.gauge_all_simple_(gauges=gauges)

        # the boundary - the set of intermediate tensors
        boundary = oset()

        def _do_contraction(tid1, tid2):
            """The inner closure that contracts the two tensors identified by
            ``tid1`` and ``tid2``.
            """
            if callback_pre_contract is not None:
                callback_pre_contract(self, (tid1, tid2))

            # new tensor is now at ``tid2``
            self._contract_between_tids(
                tid1, tid2, equalize_norms=equalize_norms, gauges=gauges,
            )

            # update the boundary
            boundary.add(tid2)

            if callback_post_contract is not None:
                callback_post_contract(self, tid2)

            return tid2, self.tensor_map[tid2]

        # keep track of pairs along the tree - often no point compressing these
        #     (potentially, on some complex graphs, one needs to compress)
        if not compress_span:
            dont_compress_pairs = {frozenset(s[:2]) for s in seq}
        else:
            # else just exclude the next few upcoming contractions, starting
            # with the first
            compress_span = int(compress_span)
            dont_compress_pairs = {
                frozenset(s[:2]) for s in seq[:compress_span]
            }

        def _should_skip_compression(tid1, tid2):
            """The inner closure deciding whether we should compress between
            ``tid1`` and tid2``.
            """
            if (compress_exclude is not None) and (tid2 in compress_exclude):
                # explicitly excluded from compression
                return True

            if frozenset((tid1, tid2)) in dont_compress_pairs:
                # or compressing pair that will be eventually or soon
                # contracted
                return True

            if compress_min_size is not None:
                t1, t2 = self._tids_get(tid1, tid2)
                new_size = t1.size * t2.size
                for ind in t1.bonds(t2):
                    new_size //= t1.ind_size(ind)
                if new_size < compress_min_size:
                    # not going to produce a large tensor so don't bother
                    # compressing
                    return True

        # options relating to locally canonizing around each compression
        if canonize_distance:
            canonize_opts = ensure_dict(canonize_opts)
            canonize_opts.setdefault('equalize_norms', equalize_norms)
            if gauge_boundary_only:
                canonize_opts['include'] = boundary
            else:
                canonize_opts['include'] = None

        # options relating to the compression itself
        compress_opts = ensure_dict(compress_opts)
        compress_opts.setdefault('absorb', 'left')

        # options relating to canonizing around tensors *after* compression
        if canonize_after_distance:
            canonize_after_opts = ensure_dict(canonize_after_opts)
            if gauge_boundary_only:
                canonize_after_opts['include'] = boundary
            else:
                canonize_after_opts['include'] = None

        # allow dynamic compresson options based on distance
        if callable(max_bond):
            chi_fn = max_bond
        else:
            def chi_fn(d):
                return max_bond

        if callable(cutoff):
            eps_fn = cutoff
        else:
            def eps_fn(d):
                return cutoff

        def _compress_neighbors(tid, t, d):
            """Inner closure that compresses tensor ``t`` with identifier
            ``tid`` at distance ``d``, with its neighbors.
            """
            chi = chi_fn(d)
            eps = eps_fn(d)

            if max_bond is None and eps == 0.0:
                # skip compression
                return

            for tid_neighb in self._get_neighbor_tids(tid):

                # first just check for accumulation of small multi-bonds
                t_neighb = self.tensor_map[tid_neighb]
                tensor_fuse_squeeze(t, t_neighb, gauges=gauges)

                if _should_skip_compression(tid, tid_neighb):
                    continue

                # check for compressing large shared (multi) bonds
                if bonds_size(t, t_neighb) > chi:
                    if callback_pre_compress is not None:
                        callback_pre_compress(self, (tid, tid_neighb))

                    self._compress_between_tids(
                        tid,
                        tid_neighb,
                        max_bond=chi,
                        cutoff=eps,
                        canonize_distance=canonize_distance,
                        canonize_opts=canonize_opts,
                        canonize_after_distance=canonize_after_distance,
                        canonize_after_opts=canonize_after_opts,
                        equalize_norms=equalize_norms,
                        gauges=gauges,
                        gauge_smudge=gauge_smudge,
                        **compress_opts
                    )

                    if callback_post_compress is not None:
                        callback_post_compress(self, (tid, tid_neighb))

        num_contractions = len(seq)

        if progbar:
            import tqdm
            max_size = 0.0
            pbar = tqdm.tqdm(total=num_contractions)
        else:
            max_size = pbar = None

        for i in range(num_contractions):
            # tid1 -> tid2 is inwards on the contraction tree, ``d`` is the
            # graph distance from the original region, optional
            tid1, tid2, *maybe_d = seq[i]

            if maybe_d:
                d, = maybe_d
            else:
                d = float('inf')

            if compress_span:
                # only keep track of the next few contractions to ignore
                # (note if False whole seq is already excluded)
                for s in seq[i + compress_span - 1:i + compress_span]:
                    dont_compress_pairs.add(frozenset(s[:2]))

            if compress_late:
                # we compress just before we have to contract involved tensors
                t1, t2 = self._tids_get(tid1, tid2)
                _compress_neighbors(tid1, t1, d)
                _compress_neighbors(tid2, t2, d)

            tid_new, t_new = _do_contraction(tid1, tid2)

            if progbar:
                new_size = math.log2(t_new.size)
                max_size = max(max_size, new_size)
                pbar.set_description(
                    f"log2[SIZE]: {new_size:.2f}/{max_size:.2f}")
                pbar.update()

            if not compress_late:
                # we compress as soon as we produce a new tensor
                _compress_neighbors(tid_new, t_new, d)

            if callback is not None:
                callback(self, tid_new)

        if progbar:
            pbar.close()

        if gauges:
            self.gauge_simple_insert(gauges)

        return maybe_unwrap(
            self,
            preserve_tensor=preserve_tensor,
            equalize_norms=equalize_norms,
        )

    def _contract_around_tids(
        self,
        tids,
        seq=None,
        min_distance=0,
        max_distance=None,
        span_opts=None,
        max_bond=None,
        cutoff=1e-10,
        canonize_distance=0,
        canonize_opts=None,
        gauge_boundary_only=False,
        compress_opts=None,
        equalize_norms=False,
        inplace=True,
        **kwargs,
    ):
        """Contract around ``tids``, by following a greedily generated
        spanning tree, and compressing whenever two tensors in the outer
        'boundary' share more than one index.
        """
        tn = self if inplace else self.copy()

        if seq is None:
            span_opts = ensure_dict(span_opts)
            seq = tn.get_tree_span(
                tids,
                min_distance=min_distance,
                max_distance=max_distance,
                **span_opts)

        canonize_opts = ensure_dict(canonize_opts)
        canonize_opts['exclude'] = oset(itertools.chain(
            canonize_opts.get('exclude', ()), tids
        ))

        return tn._contract_compressed_tid_sequence(
            seq,
            max_bond=max_bond,
            cutoff=cutoff,
            canonize_distance=canonize_distance,
            canonize_opts=canonize_opts,
            gauge_boundary_only=gauge_boundary_only,
            compress_opts=compress_opts,
            compress_exclude=tids,
            equalize_norms=equalize_norms,
            **kwargs)

    def compute_centralities(self):
        import cotengra as ctg
        hg = ctg.get_hypergraph(
            {tid: t.inds for tid, t in self.tensor_map.items()}
        )
        return hg.simple_centrality()

    def most_central_tid(self):
        cents = self.compute_centralities()
        return max((score, tid) for tid, score in cents.items())[1]

    def least_central_tid(self):
        cents = self.compute_centralities()
        return min((score, tid) for tid, score in cents.items())[1]

    def contract_around_center(self, **opts):
        tid_center = self.most_central_tid()
        opts.setdefault("span_opts", {})
        opts["span_opts"].setdefault("distance_sort", "min")
        opts["span_opts"].setdefault("ndim_sort", "max")
        return self.copy()._contract_around_tids([tid_center], **opts)

    def contract_around_corner(self, **opts):
        tid_corner = self.least_central_tid()
        opts.setdefault("span_opts", {})
        opts["span_opts"].setdefault("distance_sort", "max")
        opts["span_opts"].setdefault("ndim_sort", "min")
        return self.copy()._contract_around_tids([tid_corner], **opts)

    def contract_around(
        self,
        tags,
        which='all',
        min_distance=0,
        max_distance=None,
        span_opts=None,
        max_bond=None,
        cutoff=1e-10,
        canonize_distance=0,
        canonize_opts=None,
        gauge_boundary_only=False,
        compress_opts=None,
        equalize_norms=False,
        inplace=False,
        **kwargs
    ):
        """Perform a compressed contraction inwards towards the tensors
        identified by ``tags``.
        """
        tids = self._get_tids_from_tags(tags, which=which)

        return self._contract_around_tids(
            tids,
            min_distance=min_distance,
            max_distance=max_distance,
            span_opts=span_opts,
            max_bond=max_bond,
            cutoff=cutoff,
            canonize_distance=canonize_distance,
            canonize_opts=canonize_opts,
            gauge_boundary_only=gauge_boundary_only,
            compress_opts=compress_opts,
            equalize_norms=equalize_norms,
            inplace=inplace,
            **kwargs)

    contract_around_ = functools.partialmethod(contract_around, inplace=True)

    def contract_compressed(
        self,
        optimize,
        output_inds=None,
        max_bond=None,
        cutoff=1e-10,
        canonize_distance=0,
        canonize_opts=None,
        gauge_boundary_only=False,
        compress_opts=None,
        compress_span=True,
        compress_exclude=None,
        equalize_norms=False,
        callback_pre_contract=None,
        callback_post_contract=None,
        callback_pre_compress=None,
        callback_post_compress=None,
        callback=None,
        progbar=False,
        inplace=False,
        **kwargs
    ):
        tn = self if inplace else self.copy()

        path = tn.contraction_path(optimize, output_inds=output_inds)

        # generate the list of merges (tid1 -> tid2)
        tids = list(tn.tensor_map)
        seq = []
        for i, j in path:
            if i > j:
                i, j = j, i

            tid2 = tids.pop(j)
            tid1 = tids.pop(i)
            tids.append(tid2)

            seq.append((tid1, tid2))

        t = tn._contract_compressed_tid_sequence(
            seq=seq,
            max_bond=max_bond,
            cutoff=cutoff,
            canonize_distance=canonize_distance,
            canonize_opts=canonize_opts,
            gauge_boundary_only=gauge_boundary_only,
            compress_opts=compress_opts,
            compress_span=compress_span,
            compress_exclude=compress_exclude,
            equalize_norms=equalize_norms,
            callback_pre_contract=callback_pre_contract,
            callback_post_contract=callback_post_contract,
            callback_pre_compress=callback_pre_compress,
            callback_post_compress=callback_post_compress,
            callback=callback,
            progbar=progbar,
            **kwargs
        )

        if output_inds and t.inds != output_inds:
            t.transpose_(*output_inds)

        return t

    contract_compressed_ = functools.partialmethod(
        contract_compressed, inplace=True)

    def new_bond(self, tags1, tags2, **opts):
        """Inplace addition of a dummmy (size 1) bond between the single
        tensors specified by by ``tags1`` and ``tags2``.

        Parameters
        ----------
        tags1 : sequence of str
            Tags identifying the first tensor.
        tags2 : sequence of str
            Tags identifying the second tensor.
        opts
            Supplied to :func:`~quimb.tensor.tensor_core.new_bond`.

        See Also
        --------
        new_bond
        """
        tid1, = self._get_tids_from_tags(tags1, which='all')
        tid2, = self._get_tids_from_tags(tags2, which='all')
        new_bond(self.tensor_map[tid1], self.tensor_map[tid2], **opts)

    def _cut_between_tids(self, tid1, tid2, left_ind, right_ind):
        TL, TR = self.tensor_map[tid1], self.tensor_map[tid2]
        bnd, = bonds(TL, TR)
        TL.reindex_({bnd: left_ind})
        TR.reindex_({bnd: right_ind})

    def cut_between(self, left_tags, right_tags, left_ind, right_ind):
        """Cut the bond between the tensors specified by ``left_tags`` and
        ``right_tags``, giving them the new inds ``left_ind`` and
        ``right_ind`` respectively.
        """
        tid1, = self._get_tids_from_tags(left_tags)
        tid2, = self._get_tids_from_tags(right_tags)
        self._cut_between_tids(tid1, tid2, left_ind, right_ind)

    def isel(self, selectors, inplace=False):
        """Select specific values for some dimensions/indices of this tensor
        network, thereby removing them.

        Parameters
        ----------
        selectors : dict[str, int]
            Mapping of index(es) to which value to take.
        inplace : bool, optional
            Whether to select inplace or not.

        Returns
        -------
        TensorNetwork

        See Also
        --------
        Tensor.isel
        """
        tn = self if inplace else self.copy()

        for tid in oset_union(map(self.ind_map.__getitem__, selectors)):
            tn.tensor_map[tid].isel_(selectors)

        return tn

    isel_ = functools.partialmethod(isel, inplace=True)

    def cut_iter(self, *inds):
        """Cut and iterate over one or more indices in this tensor network.
        Each network yielded will have that index removed, and the sum of all
        networks will equal the original network. This works by iterating over
        the product of all combinations of each bond supplied to ``isel``.
        As such, the number of networks produced is exponential in the number
        of bonds cut.

        Parameters
        ----------
        inds : sequence of str
            The bonds to cut.

        Yields
        ------
        TensorNetwork


        Examples
        --------

        Here we'll cut the two extra bonds of a cyclic MPS and sum the
        contraction of the resulting 49 OBC MPS norms:

            >>> psi = MPS_rand_state(10, bond_dim=7, cyclic=True)
            >>> norm = psi.H & psi
            >>> bnds = bonds(norm[0], norm[-1])
            >>> sum(tn ^ all for tn in norm.cut_iter(*bnds))
            1.0

        See Also
        --------
        TensorNetwork.isel, TensorNetwork.cut_between
        """
        ranges = [range(self.ind_size(ix)) for ix in inds]
        for which in itertools.product(*ranges):
            selector = dict(zip(inds, which))
            yield self.isel(selector)

    def insert_operator(self, A, where1, where2, tags=None, inplace=False):
        r"""Insert an operator on the bond between the specified tensors,
        e.g.::

              |   |              |   |
            --1---2--    ->    --1-A-2--
              |                  |

        Parameters
        ----------
        A : array
            The operator to insert.
        where1 : str, sequence of str, or int
            The tags defining the 'left' tensor.
        where2 : str, sequence of str, or int
            The tags defining the 'right' tensor.
        tags : str or sequence of str
            Tags to add to the new operator's tensor.
        inplace : bool, optional
            Whether to perform the insertion inplace.
        """
        tn = self if inplace else self.copy()

        d = A.shape[0]

        T1, T2 = tn[where1], tn[where2]
        bnd, = bonds(T1, T2)
        db = T1.ind_size(bnd)

        if d != db:
            raise ValueError(f"This operator has dimension {d} but needs "
                             f"dimension {db}.")

        # reindex one tensor, and add a new A tensor joining the bonds
        nbnd = rand_uuid()
        T2.reindex_({bnd: nbnd})
        TA = Tensor(A, inds=(bnd, nbnd), tags=tags)
        tn |= TA

        return tn

    insert_operator_ = functools.partialmethod(insert_operator, inplace=True)

    def _insert_gauge_tids(
        self,
        U,
        tid1,
        tid2,
        Uinv=None,
        tol=1e-10,
        bond=None,
    ):
        t1, t2 = self._tids_get(tid1, tid2)

        if bond is None:
            bond, = t1.bonds(t2)

        if Uinv is None:
            Uinv = do('linalg.inv', U)

            # if we get wildly larger inverse due to singular U, try pseudo-inv
            if vdot(Uinv, Uinv) / vdot(U, U) > 1 / tol:
                Uinv = do('linalg.pinv', U, rcond=tol**0.5)

            # if still wildly larger inverse raise an error
            if vdot(Uinv, Uinv) / vdot(U, U) > 1 / tol:
                raise np.linalg.LinAlgError("Ill conditioned inverse.")

        t1.gate_(Uinv.T, bond)
        t2.gate_(U, bond)

    def insert_gauge(self, U, where1, where2, Uinv=None, tol=1e-10):
        """Insert the gauge transformation ``U^-1 @ U`` into the bond between
        the tensors, ``T1`` and ``T2``, defined by ``where1`` and ``where2``.
        The resulting tensors at those locations will be ``T1 @ U^-1`` and
        ``U @ T2``.

        Parameters
        ----------
        U : array
            The gauge to insert.
        where1 : str, sequence of str, or int
            Tags defining the location of the 'left' tensor.
        where2 : str, sequence of str, or int
            Tags defining the location of the 'right' tensor.
        Uinv : array
            The inverse gauge, ``U @ Uinv == Uinv @ U == eye``, to insert.
            If not given will be calculated using :func:`numpy.linalg.inv`.
        """
        tid1, = self._get_tids_from_tags(where1, which='all')
        tid2, = self._get_tids_from_tags(where2, which='all')
        self._insert_gauge_tids(U, tid1, tid2, Uinv=Uinv, tol=tol)

    # ----------------------- contracting the network ----------------------- #

    def contract_tags(self, tags, which='any', inplace=False, **opts):
        """Contract the tensors that match any or all of ``tags``.

        Parameters
        ----------
        tags : sequence of str
            The list of tags to filter the tensors by. Use ``all`` or ``...``
            (``Ellipsis``) to contract all tensors.
        inplace : bool, optional
            Whether to perform the contraction inplace.
        which : {'all', 'any'}
            Whether to require matching all or any of the tags.

        Returns
        -------
        TensorNetwork, Tensor or scalar
            The result of the contraction, still a ``TensorNetwork`` if the
            contraction was only partial.

        See Also
        --------
        contract, contract_cumulative
        """
        untagged_tn, tagged_ts = self.partition_tensors(
            tags, inplace=inplace, which=which)

        contracting_all = untagged_tn is None
        if not tagged_ts:
            raise ValueError("No tags were found - nothing to contract. "
                             "(Change this to a no-op maybe?)")

        contracted = tensor_contract(
            *tagged_ts, preserve_tensor=not contracting_all, **opts
        )

        if contracting_all:
            return contracted

        untagged_tn.add_tensor(contracted, virtual=True)
        return untagged_tn

    def contract_cumulative(self, tags_seq, inplace=False, **opts):
        """Cumulative contraction of tensor network. Contract the first set of
        tags, then that set with the next set, then both of those with the next
        and so forth. Could also be described as an manually ordered
        contraction of all tags in ``tags_seq``.

        Parameters
        ----------
        tags_seq : sequence of sequence of str
            The list of tag-groups to cumulatively contract.
        inplace : bool, optional
            Whether to perform the contraction inplace.

        Returns
        -------
        TensorNetwork, Tensor or scalar
            The result of the contraction, still a ``TensorNetwork`` if the
            contraction was only partial.

        See Also
        --------
        contract, contract_tags
        """
        tn = self if inplace else self.copy()
        c_tags = oset()

        for tags in tags_seq:
            # accumulate tags from each contractions
            c_tags |= tags_to_oset(tags)

            # peform the next contraction
            tn = tn.contract_tags(c_tags, inplace=True, which='any', **opts)

            if not isinstance(tn, TensorNetwork):
                # nothing more to contract
                break

        return tn

    def contract(self, tags=..., inplace=False, **opts):
        """Contract some, or all, of the tensors in this network. This method
        dispatches to ``contract_structured`` or ``contract_tags``.

        Parameters
        ----------
        tags : sequence of str
            Any tensors with any of these tags with be contracted. Set to
            ``...`` (``Ellipsis``) to contract all tensors, the default.
        inplace : bool, optional
            Whether to perform the contraction inplace. This is only valid
            if not all tensors are contracted (which doesn't produce a TN).
        opts
            Passed to ``tensor_contract``.

        Returns
        -------
        TensorNetwork, Tensor or scalar
            The result of the contraction, still a ``TensorNetwork`` if the
            contraction was only partial.

        See Also
        --------
        contract_tags, contract_cumulative
        """
        if tags is all:
            return tensor_contract(*self, **opts)

        # this checks whether certain TN classes have a manually specified
        #     contraction pattern (e.g. 1D along the line)
        if self._CONTRACT_STRUCTURED:
            if (tags is ...) or isinstance(tags, slice):
                return self.contract_structured(tags, inplace=inplace, **opts)

        # else just contract those tensors specified by tags.
        return self.contract_tags(tags, inplace=inplace, **opts)

    contract_ = functools.partialmethod(contract, inplace=True)

    def contraction_path(self, optimize=None, **contract_opts):
        """Compute the contraction path, a sequence of (int, int), for
        the contraction of this entire tensor network using path optimizer
        ``optimize``.
        """
        if optimize is None:
            optimize = get_contract_strategy()
        return self.contract(
            all, optimize=optimize, get='path', **contract_opts)

    def contraction_info(self, optimize=None, **contract_opts):
        """Compute the ``opt_einsum.PathInfo`` object decsribing the
        contraction of this entire tensor network using path optimizer
        ``optimize``.
        """
        if optimize is None:
            optimize = get_contract_strategy()
        return self.contract(
            all, optimize=optimize, get='path-info', **contract_opts)

    def contraction_tree(
        self,
        optimize=None,
        output_inds=None,
    ):
        """Return the :class:`cotengra.ContractionTree` corresponding to
        contracting this entire tensor network with path finder ``optimize``.
        """
        import cotengra as ctg

        inputs, output, size_dict = self.get_inputs_output_size_dict(
            output_inds=output_inds)

        if optimize is None:
            optimize = get_contract_strategy()
        if isinstance(optimize, str):
            optimize = oe.paths.get_path_fn(optimize)

        if hasattr(optimize, 'search'):
            return optimize.search(inputs, output, size_dict)

        if callable(optimize):
            path = optimize(inputs, output, size_dict)
        else:
            path = optimize

        tree = ctg.ContractionTree.from_path(
            inputs, output, size_dict, path=path)

        return tree

    def contraction_width(self, optimize=None, **contract_opts):
        """Compute the 'contraction width' of this tensor network. This
        is defined as log2 of the maximum tensor size produced during the
        contraction sequence. If every index in the network has dimension 2
        this corresponds to the maximum rank tensor produced.
        """
        path_info = self.contraction_info(optimize, **contract_opts)
        return math.log2(path_info.largest_intermediate)

    def contraction_cost(self, optimize=None, **contract_opts):
        """Compute the 'contraction cost' of this tensor network. This
        is defined as log10 of the total number of scalar operations during the
        contraction sequence. Multiply by 2 to estimate FLOPS for real dtype,
        and by 8 to estimate FLOPS for complex dtype.
        """
        path_info = self.contraction_info(optimize, **contract_opts)
        return path_info.opt_cost / 2

    def __rshift__(self, tags_seq):
        """Overload of '>>' for TensorNetwork.contract_cumulative.
        """
        return self.contract_cumulative(tags_seq)

    def __irshift__(self, tags_seq):
        """Overload of '>>=' for inplace TensorNetwork.contract_cumulative.
        """
        return self.contract_cumulative(tags_seq, inplace=True)

    def __xor__(self, tags):
        """Overload of '^' for TensorNetwork.contract.
        """
        return self.contract(tags)

    def __ixor__(self, tags):
        """Overload of '^=' for inplace TensorNetwork.contract.
        """
        return self.contract(tags, inplace=True)

    def __matmul__(self, other):
        """Overload "@" to mean full contraction with another network.
        """
        return TensorNetwork((self, other)) ^ ...

    def aslinearoperator(self, left_inds, right_inds, ldims=None, rdims=None,
                         backend=None, optimize=None):
        """View this ``TensorNetwork`` as a
        :class:`~quimb.tensor.tensor_core.TNLinearOperator`.
        """
        return TNLinearOperator(self, left_inds, right_inds, ldims, rdims,
                                optimize=optimize, backend=backend)

    @functools.wraps(tensor_split)
    def split(self, left_inds, right_inds=None, **split_opts):
        """Decompose this tensor network across a bipartition of outer indices.

        This method matches ``Tensor.split`` by converting to a
        ``TNLinearOperator`` first. Note unless an iterative method is passed
        to ``method``, the full dense tensor will be contracted.
        """
        if right_inds is None:
            oix = self.outer_inds()
            right_inds = tuple(ix for ix in oix if ix not in left_inds)
        T = self.aslinearoperator(left_inds, right_inds)
        return T.split(**split_opts)

    def trace(self, left_inds, right_inds, **contract_opts):
        """Trace over ``left_inds`` joined with ``right_inds``
        """
        tn = self.reindex({u: l for u, l in zip(left_inds, right_inds)})
        return tn.contract_tags(..., **contract_opts)

    def to_dense(self, *inds_seq, to_qarray=True, **contract_opts):
        """Convert this network into an dense array, with a single dimension
        for each of inds in ``inds_seqs``. E.g. to convert several sites
        into a density matrix: ``TN.to_dense(('k0', 'k1'), ('b0', 'b1'))``.
        """
        tags = contract_opts.pop('tags', all)
        t = self.contract(
            tags,
            output_inds=tuple(concat(inds_seq)),
            preserve_tensor=True,
            **contract_opts
        )
        return t.to_dense(*inds_seq, to_qarray=to_qarray)

    @functools.wraps(tensor_network_distance)
    def distance(self, *args, **kwargs):
        return tensor_network_distance(self, *args, **kwargs)

    def fit(
        self,
        tn_target,
        method='als',
        tol=1e-9,
        inplace=False,
        progbar=False,
        **fitting_opts
    ):
        r"""Optimize the entries of this tensor network with respect to a least
        squares fit of ``tn_target`` which should have the same outer indices.
        Depending on ``method`` this calls
        :func:`~quimb.tensor.tensor_core.tensor_network_fit_als` or
        :func:`~quimb.tensor.tensor_core.tensor_network_fit_autodiff`. The
        quantity minimized is:

        .. math::

            D(A, B)
            = | A - B |_{\mathrm{fro}}
            = \mathrm{Tr} [(A - B)^{\dagger}(A - B)]^{1/2}
            = ( \langle A | A \rangle - 2 \mathrm{Re} \langle A | B \rangle|
            + \langle B | B \rangle ) ^{1/2}

        Parameters
        ----------
        tn_target : TensorNetwork
            The target tensor network to try and fit the current one to.
        method : {'als', 'autodiff'}, optional
            Whether to use alternating least squares (ALS) or automatic
            differentiation to perform the optimization. Generally ALS is
            better for simple geometries, autodiff better for complex ones.
        tol : float, optional
            The target norm distance.
        inplace : bool, optional
            Update the current tensor network in place.
        progbar : bool, optional
            Show a live progress bar of the fitting process.
        fitting_opts
            Supplied to either
            :func:`~quimb.tensor.tensor_core.tensor_network_fit_als` or
            :func:`~quimb.tensor.tensor_core.tensor_network_fit_autodiff`.

        Returns
        -------
        tn_opt : TensorNetwork
            The optimized tensor network.

        See Also
        --------
        tensor_network_fit_als, tensor_network_fit_autodiff,
        tensor_network_distance
        """
        check_opt('method', method, ('als', 'autodiff'))
        fitting_opts['tol'] = tol
        fitting_opts['inplace'] = inplace
        fitting_opts['progbar'] = progbar

        if method == 'autodiff':
            return tensor_network_fit_autodiff(self, tn_target, **fitting_opts)
        return tensor_network_fit_als(self, tn_target, **fitting_opts)

    fit_ = functools.partialmethod(fit, inplace=True)

    # --------------- information about indices and dimensions -------------- #

    @property
    def tags(self):
        return oset(self.tag_map)

    def all_inds(self):
        """Return a tuple of all indices (with repetition) in this network.
        """
        return tuple(self.ind_map)

    def ind_size(self, ind):
        """Find the size of ``ind``.
        """
        tid = next(iter(self.ind_map[ind]))
        return self.tensor_map[tid].ind_size(ind)

    def ind_sizes(self):
        """Get dict of each index mapped to its size.
        """
        return {i: self.ind_size(i) for i in self.ind_map}

    def inner_inds(self):
        """Tuple of interior indices, assumed to be any indices that appear
        twice or more (this only holds generally for non-hyper tensor
        networks).
        """
        return tuple(self._inner_inds)

    def outer_inds(self):
        """Tuple of exterior indices, assumed to be any lone indices (this only
        holds generally for non-hyper tensor networks).
        """
        return tuple(self._outer_inds)

    def outer_dims_inds(self):
        """Get the 'outer' pairs of dimension and indices, i.e. as if this
        tensor network was fully contracted.
        """
        return tuple((self.ind_size(i), i) for i in self._outer_inds)

    def compute_contracted_inds(self, *tids, output_inds=None):
        """Get the indices describing the tensor contraction of tensors
        corresponding to ``tids``.
        """
        if output_inds is None:
            output_inds = self._outer_inds

        # number of times each index appears on tensors
        freqs = frequencies(concat(
            self.tensor_map[tid].inds for tid in tids
        ))

        return tuple(
            ix for ix, c in freqs.items() if
            # ind also appears elsewhere -> keep
            (c != len(self.ind_map[ix])) or
            # explicitly in output -> keep
            (ix in output_inds)
        )

    def squeeze(self, fuse=False, inplace=False):
        """Drop singlet bonds and dimensions from this tensor network. If
        ``fuse=True`` also fuse all multibonds between tensors.
        """
        tn = self if inplace else self.copy()
        for t in tn:
            t.squeeze_()

        if fuse:
            tn.fuse_multibonds_()

        return tn

    squeeze_ = functools.partialmethod(squeeze, inplace=True)

    def unitize(self, method='qr', allow_no_left_inds=False, inplace=False):
        """
        """
        tn = self if inplace else self.copy()
        for t in tn:
            if t.left_inds is None:
                if allow_no_left_inds:
                    continue
                raise ValueError("The tensor {} doesn't have left indices "
                                 "marked using the `left_inds` attribute.")
            t.unitize_(method=method)
        return tn

    unitize_ = functools.partialmethod(unitize, inplace=True)

    def randomize(self, dtype=None, seed=None, inplace=False, **randn_opts):
        """Randomize every tensor in this TN - see
        :meth:`quimb.tensor.tensor_core.Tensor.randomize`.

        Parameters
        ----------
        dtype : {None, str}, optional
            The data type of the random entries. If left as the default
            ``None``, then the data type of the current array will be used.
        seed : None or int, optional
            Seed for the random number generator.
        inplace : bool, optional
            Whether to perform the randomization inplace, by default ``False``.
        randn_opts
            Supplied to :func:`~quimb.gen.rand.randn`.

        Returns
        -------
        TensorNetwork
        """
        tn = self if inplace else self.copy()

        if seed is not None:
            seed_rand(seed)

        for t in tn:
            t.randomize_(dtype=dtype, **randn_opts)

        return tn

    randomize_ = functools.partialmethod(randomize, inplace=True)

    def strip_exponent(self, tid_or_tensor, value=None):
        """Scale the elements of tensor corresponding to ``tid`` so that the
        norm of the array is some value, which defaults to ``1``. The log of
        the scaling factor, base 10, is then accumulated in the ``exponent``
        attribute.

        Parameters
        ----------
        tid : str or Tensor
            The tensor identifier or actual tensor.
        value : None or float, optional
            The value to scale the norm of the tensor to.
        """
        if (value is None) or (value is True):
            value = 1.0

        if isinstance(tid_or_tensor, Tensor):
            t = tid_or_tensor
        else:
            t = self.tensor_map[tid_or_tensor]

        stripped_factor = t.norm() / value
        t.modify(apply=lambda data: data / stripped_factor)
        self.exponent = self.exponent + do('log10', stripped_factor)

    def distribute_exponent(self):
        """Distribute the exponent ``p`` of this tensor network (i.e.
        corresponding to ``tn * 10**p``) equally among all tensors.
        """
        # multiply each tensor by the nth root of 10**exponent
        x = 10**(self.exponent / self.num_tensors)
        self.multiply_each_(x)

        # reset the exponent to zero
        self.exponent = 0.0

    def equalize_norms(self, value=None, inplace=False):
        """Make the Frobenius norm of every tensor in this TN equal without
        changing the overall value if ``value=None``, or set the norm of every
        tensor to ``value`` by scalar multiplication only.

        Parameters
        ----------
        value : None or float, optional
            Set the norm of each tensor to this value specifically. If supplied
            the change in overall scaling will be accumulated in
            ``tn.exponent`` in the form of a base 10 power.
        inplace : bool, optional
            Whether to perform the norm equalization inplace or not.

        Returns
        -------
        TensorNetwork
        """
        tn = self if inplace else self.copy()

        for tid in tn.tensor_map:
            tn.strip_exponent(tid, value=value)

        if value is None:
            tn.distribute_exponent()

        return tn

    equalize_norms_ = functools.partialmethod(equalize_norms, inplace=True)

    def balance_bonds(self, inplace=False):
        """Apply :func:`~quimb.tensor.tensor_contract.tensor_balance_bond` to
        all bonds in this tensor network.

        Parameters
        ----------
        inplace : bool, optional
            Whether to perform the bond balancing inplace or not.

        Returns
        -------
        TensorNetwork
        """
        tn = self if inplace else self.copy()

        for ix, tids in tn.ind_map.items():
            if len(tids) != 2:
                continue
            tid1, tid2 = tids
            t1, t2 = [tn.tensor_map[x] for x in (tid1, tid2)]
            tensor_balance_bond(t1, t2)

        return tn

    balance_bonds_ = functools.partialmethod(balance_bonds, inplace=True)

    def fuse_multibonds(self, inplace=False):
        """Fuse any multi-bonds (more than one index shared by the same pair
        of tensors) into a single bond.
        """
        tn = self if inplace else self.copy()

        seen = collections.defaultdict(list)
        for ix, tids in tn.ind_map.items():

            # only want to fuse inner bonds
            if len(tids) > 1:
                seen[frozenset(tids)].append(ix)

        for tidset, ixs in seen.items():
            if len(ixs) > 1:
                for tid in sorted(tidset):
                    self.tensor_map[tid].fuse_({ixs[0]: ixs})

        return tn

    fuse_multibonds_ = functools.partialmethod(fuse_multibonds, inplace=True)

    def expand_bond_dimension(
        self,
        new_bond_dim,
        rand_strength=0.0,
        inds_to_expand=None,
        inplace=False,
    ):
        """Increase the dimension of bonds to at least ``new_bond_dim``.
        """
        tn = self if inplace else self.copy()

        if inds_to_expand is None:
            # find all 'bonds' - indices connecting two or more tensors
            inds_to_expand = set()
            for ind, tids in tn.ind_map.items():
                if len(tids) >= 2:
                    inds_to_expand.add(ind)
        else:
            inds_to_expand = set(inds_to_expand)

        for t in tn:
            # perform the array expansions
            pads = [
                (0, 0) if ind not in inds_to_expand else
                (0, max(new_bond_dim - d, 0))
                for d, ind in zip(t.shape, t.inds)
            ]

            if rand_strength > 0:
                edata = do('pad', t.data, pads, mode=rand_padder,
                           rand_strength=rand_strength)
            else:
                edata = do('pad', t.data, pads, mode='constant')

            t.modify(data=edata)

        return tn

    def flip(self, inds, inplace=False):
        """Flip the dimension corresponding to indices ``inds`` on all tensors
        that share it.
        """
        tn = self if inplace else self.copy()

        if isinstance(inds, str):
            inds = (inds,)

        for ind in inds:
            tids = tn.ind_map[ind]
            for tid in tids:
                tn.tensor_map[tid].flip_(ind)

        return tn

    flip_ = functools.partialmethod(flip, inplace=True)

    def rank_simplify(
        self,
        output_inds=None,
        equalize_norms=False,
        cache=None,
        max_combinations=500,
        inplace=False,
    ):
        """Simplify this tensor network by performing contractions that don't
        increase the rank of any tensors.

        Parameters
        ----------
        output_inds : sequence of str, optional
            Explicitly set which indices of the tensor network are output
            indices and thus should not be modified.
        equalize_norms : bool or float
            Actively renormalize the tensors during the simplification process.
            Useful for very large TNs. The scaling factor will be stored as an
            exponent in ``tn.exponent``.
        cache : None or set
            Persistent cache used to mark already checked tensors.
        inplace : bool, optional
            Whether to perform the rand reduction inplace.

        Returns
        -------
        TensorNetwork

        See Also
        --------
        full_simplify, column_reduce, diagonal_reduce
        """
        tn = self if inplace else self.copy()

        if output_inds is None:
            output_inds = tn._outer_inds

        # pairs of tensors we have already checked
        if cache is None:
            cache = set()

        # first parse all tensors
        scalars = []
        count = collections.Counter()
        for tid, t in tuple(tn.tensor_map.items()):

            # remove floating scalar tensors -->
            #     these have no indices so won't be caught otherwise
            if t.ndim == 0:
                tn._pop_tensor(tid)
                scalars.append(t.data)
                continue

            # ... and remove any redundant repeated indices on the same tensor
            t.collapse_repeated_()

            # ... also build the index counter at the same time
            count.update(t.inds)

        # this ensures the output indices are not removed (+1 each)
        count.update(output_inds)

        # special case, everything connected by one index
        trivial = len(count) == 1

        # sorted list of unique indices to check -> start with lowly connected
        def rank_weight(ind):
            return (tn.ind_size(ind), -sum(tn.tensor_map[tid].ndim
                                           for tid in tn.ind_map[ind]))

        queue = oset(sorted(count, key=rank_weight))

        # number of tensors for which there will be more pairwise combinations
        # than max_combinations
        combi_cutoff = int(0.5 * ((8 * max_combinations + 1)**0.5 + 1))

        while queue:
            # get next index
            ind = queue.popright()

            # the tensors it connects
            try:
                tids = tn.ind_map[ind]
            except KeyError:
                # index already contracted alongside another
                continue

            # index only appears on one tensor and not in output -> can sum
            if count[ind] == 1:
                tid, = tids
                t = tn.tensor_map[tid]
                t.sum_reduce_(ind)

                # check if we have created a scalar
                if t.ndim == 0:
                    tn._pop_tensor(tid)
                    scalars.append(t.data)

                continue

            # otherwise check pairwise contractions
            cands = []
            combos_checked = 0

            if len(tids) > combi_cutoff:
                # sort size of the tensors so that when we are limited by
                #     max_combinations we check likely ones first
                tids = sorted(tids, key=lambda tid: tn.tensor_map[tid].ndim)

            for tid_a, tid_b in itertools.combinations(tids, 2):

                ta = tn.tensor_map[tid_a]
                tb = tn.tensor_map[tid_b]

                cache_key = ('rs', tid_a, tid_b, id(ta.data), id(tb.data))
                if cache_key in cache:
                    continue

                combos_checked += 1

                # work out the output indices of candidate contraction
                involved = frequencies(itertools.chain(ta.inds, tb.inds))
                out_ab = []
                deincr = []
                for oix, c in involved.items():
                    if c != count[oix]:
                        out_ab.append(oix)
                        if c == 2:
                            deincr.append(oix)
                    # else this the last occurence of index oix -> remove it

                # check if candidate contraction will reduce rank
                new_ndim = len(out_ab)
                old_ndim = max(ta.ndim, tb.ndim)

                if new_ndim <= old_ndim:
                    res = (new_ndim - old_ndim, tid_a, tid_b, out_ab, deincr)
                    cands.append(res)
                else:
                    cache.add(cache_key)

                if cands and (trivial or combos_checked > max_combinations):
                    # can do contractions in any order
                    # ... or hyperindex is very large, stop checking
                    break

            if not cands:
                # none of the parwise contractions reduce rank
                continue

            _, tid_a, tid_b, out_ab, deincr = min(cands)
            ta = tn._pop_tensor(tid_a)
            tb = tn._pop_tensor(tid_b)
            tab = ta.contract(tb, output_inds=out_ab)

            for ix in deincr:
                count[ix] -= 1

            if not out_ab:
                # handle scalars produced at the end
                scalars.append(tab)
                continue

            tn |= tab

            if equalize_norms:
                tn.strip_exponent(tab, equalize_norms)

            for ix in out_ab:
                # now we need to check outputs indices again
                queue.add(ix)

        if scalars:
            if equalize_norms:
                signs = []
                for s in scalars:
                    signs.append(do("sign", s))
                    tn.exponent += do("log10", do('abs', s))
                scalars = signs

            if tn.num_tensors:
                tn *= prod(scalars)
            else:
                # no tensors left! re-add one with all the scalars
                tn |= Tensor(prod(scalars))

        return tn

    rank_simplify_ = functools.partialmethod(rank_simplify, inplace=True)

    def diagonal_reduce(
        self,
        output_inds=None,
        atol=1e-12,
        cache=None,
        inplace=False,
    ):
        """Find tensors with diagonal structure and collapse those axes. This
        will create a tensor 'hyper' network with indices repeated 2+ times, as
        such, output indices should be explicitly supplied when contracting, as
        they can no longer be automatically inferred. For example:

            >>> tn_diag = tn.diagonal_reduce()
            >>> tn_diag.contract(all, output_inds=[])

        Parameters
        ----------
        output_inds : sequence of str, optional
            Which indices to explicitly consider as outer legs of the tensor
            network and thus not replace. If not given, these will be taken as
            all the indices that appear once.
        atol : float, optional
            When identifying diagonal tensors, the absolute tolerance with
            which to compare to zero with.
        cache : None or set
            Persistent cache used to mark already checked tensors.
        inplace, bool, optional
            Whether to perform the diagonal reduction inplace.

        Returns
        -------
        TensorNetwork

        See Also
        --------
        full_simplify, rank_simplify, antidiag_gauge, column_reduce
        """
        tn = self if inplace else self.copy()

        if cache is None:
            cache = set()

        if output_inds is None:
            output_inds = set(tn._outer_inds)

        queue = list(tn.tensor_map)
        while queue:
            tid = queue.pop()
            t = tn.tensor_map[tid]

            cache_key = ('dr', tid, id(t.data))
            if cache_key in cache:
                continue

            ij = find_diag_axes(t.data, atol=atol)

            # no diagonals
            if ij is None:
                cache.add(cache_key)
                continue

            i, j = ij
            ix_i, ix_j = t.inds[i], t.inds[j]
            if ix_j in output_inds:
                if ix_i in output_inds:
                    # both indices are outer indices - leave them
                    continue
                # just j is, make sure j -> i
                ixmap = {ix_i: ix_j}
            else:
                ixmap = {ix_j: ix_i}

            # update wherever else the changed index appears (e.g. 'c' above)
            tn.reindex_(ixmap)

            # take the multidimensional diagonal of the tensor
            #     (which now has a repeated index)
            t.collapse_repeated_()

            # tensor might still have other diagonal indices
            queue.append(tid)

        return tn

    diagonal_reduce_ = functools.partialmethod(diagonal_reduce, inplace=True)

    def antidiag_gauge(
        self,
        output_inds=None,
        atol=1e-12,
        cache=None,
        inplace=False,
    ):
        """Flip the order of any bonds connected to antidiagonal tensors.
        Whilst this is just a gauge fixing (with the gauge being the flipped
        identity) it then allows ``diagonal_reduce`` to then simplify those
        indices.

        Parameters
        ----------
        output_inds : sequence of str, optional
            Which indices to explicitly consider as outer legs of the tensor
            network and thus not flip. If not given, these will be taken as
            all the indices that appear once.
        atol : float, optional
            When identifying antidiagonal tensors, the absolute tolerance with
            which to compare to zero with.
        cache : None or set
            Persistent cache used to mark already checked tensors.
        inplace, bool, optional
            Whether to perform the antidiagonal gauging inplace.

        Returns
        -------
        TensorNetwork

        See Also
        --------
        full_simplify, rank_simplify, diagonal_reduce, column_reduce
        """
        tn = self if inplace else self.copy()

        if output_inds is None:
            output_inds = set(self.outer_inds())

        if cache is None:
            cache = set()

        done = set()

        queue = list(tn.tensor_map)
        while queue:
            tid = queue.pop()
            t = tn.tensor_map[tid]

            cache_key = ('ag', tid, id(t.data))
            if cache_key in cache:
                continue

            ij = find_antidiag_axes(t.data, atol=atol)

            # tensor not anti-diagonal
            if ij is None:
                cache.add(cache_key)
                continue

            # work out which, if any, index to flip
            i, j = ij
            ix_i, ix_j = t.inds[i], t.inds[j]
            if ix_i in output_inds:
                if ix_j in output_inds:
                    # both are output indices, don't flip
                    continue
                # don't flip i as it is an output index
                ix_flip = ix_j
            else:
                ix_flip = ix_i

            # can get caught in loop unless we only flip once
            if ix_flip in done:
                continue

            # only flip one index
            tn.flip_([ix_flip])
            done.add(ix_flip)
            queue.append(tid)

        return tn

    antidiag_gauge_ = functools.partialmethod(antidiag_gauge, inplace=True)

    def column_reduce(
        self,
        output_inds=None,
        atol=1e-12,
        cache=None,
        inplace=False,
    ):
        """Find bonds on this tensor network which have tensors where all but
        one column (of the respective index) is non-zero, allowing the
        'cutting' of that bond.

        Parameters
        ----------
        output_inds : sequence of str, optional
            Which indices to explicitly consider as outer legs of the tensor
            network and thus not slice. If not given, these will be taken as
            all the indices that appear once.
        atol : float, optional
            When identifying singlet column tensors, the absolute tolerance
            with which to compare to zero with.
        cache : None or set
            Persistent cache used to mark already checked tensors.
        inplace, bool, optional
            Whether to perform the column reductions inplace.

        Returns
        -------
        TensorNetwork

        See Also
        --------
        full_simplify, rank_simplify, diagonal_reduce, antidiag_gauge
        """
        tn = self if inplace else self.copy()

        if output_inds is None:
            output_inds = set(self.outer_inds())

        if cache is None:
            cache = set()

        queue = list(tn.tensor_map)
        while queue:
            tid = queue.pop()
            t = tn.tensor_map[tid]

            cache_key = ('cr', tid, id(t.data))
            if cache_key in cache:
                continue

            ax_i = find_columns(t.data, atol=atol)

            # no singlet columns
            if ax_i is None:
                cache.add(cache_key)
                continue

            ax, i = ax_i
            ind = t.inds[ax]

            # don't want to modify 'outer' shape of TN
            if ind in output_inds:
                continue

            tn.isel_({ind: i})
            queue.append(tid)

        return tn

    column_reduce_ = functools.partialmethod(column_reduce, inplace=True)

    def split_simplify(
        self,
        atol=1e-12,
        equalize_norms=False,
        cache=None,
        inplace=False,
    ):
        """Find tensors which have low rank SVD decompositions across any
        combination of bonds and perform them.

        Parameters
        ----------
        atol : float, optional
            Cutoff used when attempting low rank decompositions.
        equalize_norms : bool or float
            Actively renormalize the tensors during the simplification process.
            Useful for very large TNs. The scaling factor will be stored as an
            exponent in ``tn.exponent``.
        cache : None or set
            Persistent cache used to mark already checked tensors.
        inplace, bool, optional
            Whether to perform the split simplification inplace.
        """
        tn = self if inplace else self.copy()

        # we don't want to repeatedly check the split decompositions of the
        #     same tensor as we cycle through simplification methods
        if cache is None:
            cache = set()

        for tid, t in tuple(tn.tensor_map.items()):

            # id's are reused when objects go out of scope -> use tid as well
            cache_key = ('sp', tid, id(t.data))
            if cache_key in cache:
                continue

            found = False
            for lix, rix in gen_bipartitions(t.inds):
                tl, tr = t.split(lix, right_inds=rix,
                                 get='tensors', cutoff=atol)
                new_size = max(tl.size, tr.size)
                if new_size < t.size:
                    found = True
                    break

            if found:
                tn._pop_tensor(tid)
                tn |= tl
                tn |= tr

                if equalize_norms:
                    tn.strip_exponent(tl, equalize_norms)
                    tn.strip_exponent(tr, equalize_norms)

            else:
                cache.add(cache_key)

        return tn

    split_simplify_ = functools.partialmethod(split_simplify, inplace=True)

    def gen_loops(self, max_loop_length=None):
        """Generate sequences of tids that represent loops in the TN.

        Parameters
        ----------
        max_loop_length : None or int
            Set the maximum number of tensors that can appear in a loop. If
            ``None``, wait until any loop is found and set that as the
            maximum length.

        Yields
        ------
        tuple[int]
        """
        from cotengra.core import get_hypergraph
        inputs = {tid: t.inds for tid, t in self.tensor_map.items()}
        hg = get_hypergraph(inputs, accel='auto')
        return hg.compute_loops(max_loop_length)

    def tids_are_connected(self, tids):
        """Check whether nodes ``tids`` are connected.

        Parameters
        ----------
        tids : sequence of int
            Nodes to check.

        Returns
        -------
        bool
        """
        enum = range(len(tids))
        groups = dict(zip(enum, enum))
        regions = [
            (oset([tid]), self._get_neighbor_tids(tid))
            for tid in tids
        ]
        for i, j in itertools.combinations(enum, 2):
            mi = groups.get(i, i)
            mj = groups.get(j, j)

            if regions[mi][0] & regions[mj][1]:
                groups[mj] = mi
                regions[mi][0].update(regions[mj][0])
                regions[mi][1].update(regions[mj][1])

        return len(set(groups.values())) == 1

    def compute_shortest_distances(self, tids=None, exclude_inds=()):
        """Compute the minimum graph distances between all or some nodes
        ``tids``.
        """
        if tids is None:
            tids = self.tensor_map
        else:
            tids = set(tids)

        visitors = collections.defaultdict(frozenset)
        for tid in tids:
            # start with target tids having 'visited' themselves only
            visitors[tid] = frozenset([tid])

        distances = {}
        N = math.comb(len(tids), 2)

        for d in itertools.count(1):
            any_change = False
            old_visitors = visitors.copy()

            # only need to iterate over touched region
            for tid in tuple(visitors):
                # at each step, each node sends its current visitors to all
                # neighboring nodes
                current_visitors = old_visitors[tid]
                for next_tid in self._get_neighbor_tids(tid, exclude_inds):
                    visitors[next_tid] |= current_visitors

            for tid in tuple(visitors):
                # check for new visitors -> those with shortest path d
                for diff_tid in visitors[tid] - old_visitors[tid]:
                    any_change = True
                    if tid in tids:
                        distances[tuple(sorted((tid, diff_tid)))] = d

            if (len(distances) == N) or (not any_change):
                # all pair combinations have been computed, or everything
                # converged, presumably due to disconnected subgraphs
                break

        return distances

    def compute_hierarchical_linkage(
        self,
        tids=None,
        method='weighted',
        optimal_ordering=True,
        exclude_inds=(),
    ):
        from scipy.cluster import hierarchy

        if tids is None:
            tids = self.tensor_map
        distances = self.compute_shortest_distances(tids, exclude_inds)

        dinf = 10 * max(distances.values())
        y = [
            distances.get(tuple(sorted((i, j))), dinf)
            for i, j in itertools.combinations(tids, 2)
        ]

        return hierarchy.linkage(
            y, method=method, optimal_ordering=optimal_ordering
        )

    def compute_hierarchical_ssa_path(
        self,
        tids=None,
        method='weighted',
        optimal_ordering=True,
        exclude_inds=(),
        are_sorted=False,
    ):

        L = self.compute_hierarchical_linkage(
            tids, method=method, exclude_inds=exclude_inds,
            optimal_ordering=optimal_ordering)

        sorted_ssa_path = ((int(x[0]), int(x[1])) for x in L)
        if are_sorted:
            return tuple(sorted_ssa_path)

        if tids is None:
            tids = self.tensor_map
        given_idx = {tid: i for i, tid in enumerate(tids)}
        sorted_to_given_idx = {
            i: given_idx[tid] for i, tid in enumerate(sorted(tids))
        }
        return tuple(
            (sorted_to_given_idx.get(x, x), sorted_to_given_idx.get(y, y))
            for x, y in sorted_ssa_path
        )

    def compute_hierarchical_ordering(
        self,
        tids=None,
        method='weighted',
        optimal_ordering=True,
        exclude_inds=(),
    ):
        from scipy.cluster import hierarchy
        if tids is None:
            tids = list(self.tensor_map)
        L = self.compute_hierarchical_linkage(
            tids, method=method, exclude_inds=exclude_inds,
            optimal_ordering=optimal_ordering)
        node2tid = {i: tid for i, tid in enumerate(sorted(tids))}
        return tuple(map(node2tid.__getitem__, hierarchy.leaves_list(L)))

    def pair_simplify(
        self,
        cutoff=1e-12,
        output_inds=None,
        max_inds=10,
        cache=None,
        equalize_norms=False,
        max_combinations=500,
        inplace=False,
        **split_opts,
    ):
        tn = self if inplace else self.copy()

        if output_inds is None:
            output_inds = tn._outer_inds

        queue = list(tn.ind_map)

        def gen_pairs():
            # number of tensors for which there will be more pairwise
            # combinations than max_combinations
            combi_cutoff = int(0.5 * ((8 * max_combinations + 1)**0.5 + 1))

            while queue:
                ind = queue.pop()
                try:
                    tids = tn.ind_map[ind]
                except KeyError:
                    continue

                if len(tids) > combi_cutoff:
                    # sort size of the tensors so that when we are limited by
                    #     max_combinations we check likely ones first
                    tids = sorted(
                        tids, key=lambda tid: tn.tensor_map[tid].ndim)

                for _, (tid1, tid2) in zip(
                    range(max_combinations),
                    itertools.combinations(tids, 2),
                ):
                    if (tid1 in tn.tensor_map) and (tid2 in tn.tensor_map):
                        yield tid1, tid2

        for pair in gen_pairs():

            if cache is not None:
                key = ('pc', frozenset((tid, id(tn.tensor_map[tid].data))
                                       for tid in pair))
                if key in cache:
                    continue

            t1, t2 = tn._tids_get(*pair)
            inds = self.compute_contracted_inds(*pair, output_inds=output_inds)

            if len(inds) > max_inds:
                # don't check exponentially many bipartitions
                continue

            t12 = tensor_contract(t1, t2, output_inds=inds,
                                  preserve_tensor=True)
            current_size = t1.size + t2.size

            cands = []
            for lix, rix in gen_bipartitions(inds):
                tl, tr = t12.split(left_inds=lix, right_inds=rix,
                                   get='tensors', cutoff=cutoff, **split_opts)
                new_size = (tl.size + tr.size)
                if new_size < current_size:
                    cands.append((new_size / current_size, pair, tl, tr))

            if not cands:
                # no decompositions decrease the size
                if cache is not None:
                    cache.add(key)
                continue

            # perform the decomposition that minimizes the new size
            _, pair, tl, tr = min(cands, key=lambda x: x[0])
            for tid in tuple(pair):
                tn._pop_tensor(tid)
            tn |= tl
            tn |= tr

            tensor_fuse_squeeze(tl, tr)
            if equalize_norms:
                tn.strip_exponent(tl, equalize_norms)
                tn.strip_exponent(tr, equalize_norms)

            queue.extend(tl.inds)
            queue.extend(tr.inds)

        return tn

    pair_simplify_ = functools.partialmethod(pair_simplify, inplace=True)

    def loop_simplify(
        self,
        output_inds=None,
        max_loop_length=None,
        max_inds=10,
        cutoff=1e-12,
        loops=None,
        cache=None,
        equalize_norms=False,
        inplace=False,
        **split_opts
    ):
        """Try and simplify this tensor network by identifying loops and
        checking for low-rank decompositions across groupings of the loops
        outer indices.

        Parameters
        ----------
        max_loop_length : None or int, optional
            Largest length of loop to search for, if not set, the size will be
            set to the length of the first (and shortest) loop found.
        cutoff : float, optional
            Cutoff to use for the operator decomposition.
        loops : None, sequence or callable
            Loops to check, or a function that generates them.
        cache : set, optional
            For performance reasons can supply a cache for already checked
            loops.
        inplace : bool, optional
            Whether to replace the loops inplace.
        split_opts
            Supplied to :func:`~quimb.tensor.tensor_core.tensor_split`.

        Returns
        -------
        TensorNetwork
        """
        tn = self if inplace else self.copy()

        if output_inds is None:
            output_inds = tn._outer_inds

        if loops is None:
            loops = tuple(tn.gen_loops(max_loop_length))
        elif callable(loops):
            loops = loops(tn, max_loop_length)

        for loop in loops:
            if any(tid not in tn.tensor_map for tid in loop):
                # some tensors have been compressed away already
                continue

            if cache is not None:
                key = ('lp', frozenset((tid, id(tn.tensor_map[tid].data))
                                       for tid in loop))
                if key in cache:
                    continue

            oix = tn.compute_contracted_inds(*loop, output_inds=output_inds)
            if len(oix) > max_inds:
                continue

            ts = tuple(tn._tids_get(*loop))
            current_size = sum(t.size for t in ts)
            tloop = tensor_contract(*ts, output_inds=oix)

            cands = []
            for left_inds, right_inds in gen_bipartitions(oix):
                if not (
                    tn.tids_are_connected(self._get_tids_from_inds(left_inds))
                    and
                    tn.tids_are_connected(self._get_tids_from_inds(right_inds))
                ):
                    continue

                tl, tr = tensor_split(
                    tloop, left_inds=left_inds, right_inds=right_inds,
                    get='tensors', cutoff=cutoff, **split_opts
                )

                new_size = (tl.size + tr.size)
                if new_size < current_size:
                    cands.append((new_size / current_size, loop, tl, tr))

            if not cands:
                # no decompositions decrease the size
                if cache is not None:
                    cache.add(key)
                continue

            # perform the decomposition that minimizes the new size
            _, loop, tl, tr = min(cands, key=lambda x: x[0])
            for tid in loop:
                tn._pop_tensor(tid)
            tn |= tl
            tn |= tr

            tensor_fuse_squeeze(tl, tr)
            if equalize_norms:
                tn.strip_exponent(tl, equalize_norms)
                tn.strip_exponent(tr, equalize_norms)

        return tn

    loop_simplify_ = functools.partialmethod(loop_simplify, inplace=True)

    def full_simplify(
        self,
        seq='ADCR',
        output_inds=None,
        atol=1e-12,
        equalize_norms=False,
        cache=None,
        inplace=False,
        progbar=False,
        rank_simplify_opts=None,
        loop_simplify_opts=None,
        custom_methods=(),
    ):
        """Perform a series of tensor network 'simplifications' in a loop until
        there is no more reduction in the number of tensors or indices. Note
        that apart from rank-reduction, the simplification methods make use of
        the non-zero structure of the tensors, and thus changes to this will
        potentially produce different simplifications.

        Parameters
        ----------
        seq : str, optional
            Which simplifications and which order to perform them in.

                * ``'A'`` : stands for ``antidiag_gauge``
                * ``'D'`` : stands for ``diagonal_reduce``
                * ``'C'`` : stands for ``column_reduce``
                * ``'R'`` : stands for ``rank_simplify``
                * ``'S'`` : stands for ``split_simplify``
                * ``'L'`` : stands for ``loop_simplify``

            If you want to keep the tensor network 'simple', i.e. with no
            hyperedges, then don't use ``'D'`` (moreover ``'A'`` is redundant).
        output_inds : sequence of str, optional
            Explicitly set which indices of the tensor network are output
            indices and thus should not be modified. If not specified the
            tensor network is assumed to be a 'standard' one where indices that
            only appear once are the output indices.
        atol : float, optional
            The absolute tolerance when indentifying zero entries of tensors
            and performing low-rank decompositions.
        equalize_norms : bool or float
            Actively renormalize the tensors during the simplification process.
            Useful for very large TNs. If `True`, the norms, in the formed of
            stripped exponents, will be redistributed at the end. If an actual
            number, the final tensors will all have this norm, and the scaling
            factor will be stored as a base-10 exponent in ``tn.exponent``.
        cache : None or set
            A persistent cache for each simplification process to mark
            already processed tensors.
        progbar : bool, optional
            Show a live progress bar of the simplification process.
        inplace : bool, optional
            Whether to perform the simplification inplace.

        Returns
        -------
        TensorNetwork

        See Also
        --------
        diagonal_reduce, rank_simplify, antidiag_gauge, column_reduce,
        split_simplify, loop_simplify
        """
        tn = self if inplace else self.copy()
        tn.squeeze_()

        rank_simplify_opts = ensure_dict(rank_simplify_opts)
        loop_simplify_opts = ensure_dict(loop_simplify_opts)

        # all the methods
        if output_inds is None:
            output_inds = self.outer_inds()

        if cache is None:
            cache = set()

        # for the index trick reductions, faster to supply set
        ix_o = set(output_inds)

        # keep simplifying until the number of tensors and indices equalizes
        old_nt, old_ni = -1, -1
        nt, ni = tn.num_tensors, tn.num_indices

        if progbar:
            import tqdm
            pbar = tqdm.tqdm()
            pbar.set_description(f'{nt}, {ni}')

        while (nt, ni) != (old_nt, old_ni):
            for meth in seq:

                if progbar:
                    pbar.update()
                    pbar.set_description(
                        f'{meth} {tn.num_tensors}, {tn.num_indices}')

                if meth in custom_methods:
                    custom_methods[meth](
                        tn, output_inds=output_inds, atol=atol, cache=cache)
                elif meth == 'D':
                    tn.diagonal_reduce_(output_inds=ix_o, atol=atol,
                                        cache=cache)
                elif meth == 'R':
                    tn.rank_simplify_(output_inds=ix_o, cache=cache,
                                      equalize_norms=equalize_norms,
                                      **rank_simplify_opts)
                elif meth == 'A':
                    tn.antidiag_gauge_(output_inds=ix_o, atol=atol,
                                       cache=cache)
                elif meth == 'C':
                    tn.column_reduce_(output_inds=ix_o, atol=atol, cache=cache)
                elif meth == 'S':
                    tn.split_simplify_(atol=atol, cache=cache,
                                       equalize_norms=equalize_norms)
                elif meth == 'L':
                    tn.loop_simplify_(output_inds=ix_o, cutoff=atol,
                                      cache=cache,
                                      equalize_norms=equalize_norms,
                                      **loop_simplify_opts)
                elif meth == 'P':
                    tn.pair_simplify_(output_inds=ix_o, cutoff=atol,
                                      cache=cache,
                                      equalize_norms=equalize_norms,
                                      **loop_simplify_opts)
                else:
                    raise ValueError(f"'{meth}' is not a valid simplify type.")

            old_nt, old_ni = nt, ni
            nt, ni = tn.num_tensors, tn.num_indices

        if equalize_norms:
            if equalize_norms is True:
                # this also redistributes the collected exponents
                tn.equalize_norms_()
            else:
                tn.equalize_norms_(value=equalize_norms)

        if progbar:
            pbar.close()

        return tn

    full_simplify_ = functools.partialmethod(full_simplify, inplace=True)

    def hyperinds_resolve(self, mode='dense', sorter=None, inplace=False):
        """Convert this into a regular tensor network, where all indices
        appear at most twice, by inserting COPY tensor or tensor networks
        for each hyper index.

        Parameters
        ----------
        mode : {'dense', 'mps', 'tree'}, optional
            What type of COPY tensor(s) to insert.
        sorter : None or callable, optional
            If given, a function to sort the indices that a single hyperindex
            will be turned into. Th function is called like
            ``tids.sort(key=sorter)``.
        inplace : bool, optional
            Whether to insert the COPY tensors inplace.

        Returns
        -------
        TensorNetwork
        """
        check_opt('mode', mode, ('dense', 'mps', 'tree'))
        tn = self if inplace else self.copy()

        if sorter == 'centrality':
            from cotengra.cotengra import nodes_to_centrality
            cents = nodes_to_centrality(
                {tid: t.inds for tid, t in tn.tensor_map.items()}
            )

            def sorter(tid):
                return cents[tid]

        if sorter == 'clustering':
            tn_orig = tn.copy()

        ssa_path = None

        copy_tensors = []
        for ix, tids in tuple(tn.ind_map.items()):
            if len(tids) > 2:
                d = tn.ind_size(ix)

                tids = list(tids)
                if sorter == 'clustering':

                    if mode == 'tree':
                        tids.sort()
                        ssa_path = tn_orig.compute_hierarchical_ssa_path(
                            tids, optimal_ordering=False, exclude_inds=(ix,),
                            are_sorted=True)
                    else:
                        tids = tn_orig.compute_hierarchical_ordering(
                            tids, optimal_ordering=True, exclude_inds=(ix,))

                elif sorter is not None:
                    tids.sort(key=sorter)

                # reindex tensors surrounding ind
                copy_inds = []
                for tid in tids:
                    new_ix = rand_uuid()
                    t = tn.tensor_map[tid]
                    t.reindex_({ix: new_ix})
                    copy_inds.append(new_ix)

                # inject new tensor(s) to connect dangling inds
                if mode == 'dense':
                    copy_tensors.append(
                        COPY_tensor(d=d, inds=copy_inds, dtype=t.dtype))
                elif mode == 'mps':
                    copy_tensors.extend(
                        COPY_mps_tensors(d=d, inds=copy_inds, dtype=t.dtype))
                elif mode == 'tree':
                    copy_tensors.extend(
                        COPY_tree_tensors(d=d, inds=copy_inds, dtype=t.dtype,
                                          ssa_path=ssa_path))

        tn.add(copy_tensors)
        return tn

    hyperinds_resolve_ = functools.partialmethod(
        hyperinds_resolve, inplace=True)

    def compress_simplify(
        self,
        output_inds=None,
        atol=1e-6,
        simplify_sequence_a='ADCRS',
        simplify_sequence_b='RPL',
        hyperind_resolve_mode='tree',
        hyperind_resolve_sort='clustering',
        final_resolve=False,
        max_simplification_iterations=100,
        converged_tol=0.01,
        equalize_norms=True,
        progbar=False,
        inplace=False,
    ):
        tn = self if inplace else self.copy()

        if output_inds is None:
            output_inds = self.outer_inds()

        simplify_opts = {
            'atol': atol,
            'equalize_norms': equalize_norms,
            'progbar': progbar,
            'output_inds': output_inds,
            'cache': set(),
        }

        # order of tensors when converting hyperinds
        if callable(hyperind_resolve_sort) or (hyperind_resolve_sort is None):
            sorter = hyperind_resolve_sort
        elif hyperind_resolve_sort == 'centrality':
            from cotengra.cotengra import nodes_to_centrality

            def sorter(tid):
                return cents[tid]
        elif hyperind_resolve_sort == 'random':
            import random

            def sorter(tid):
                return random.random()

        else:
            sorter = hyperind_resolve_sort

        tn.full_simplify_(simplify_sequence_a, **simplify_opts)
        for i in range(max_simplification_iterations):
            nv, ne = tn.num_tensors, tn.num_indices
            if hyperind_resolve_sort == 'centrality':
                # recompute centralities
                cents = nodes_to_centrality(
                    {tid: t.inds for tid, t in tn.tensor_map.items()}
                )
            tn.hyperinds_resolve_(hyperind_resolve_mode, sorter=sorter)
            tn.full_simplify_(simplify_sequence_b, **simplify_opts)
            tn.full_simplify_(simplify_sequence_a, **simplify_opts)
            if (
                (tn.num_tensors == 1) or
                (tn.num_tensors > (1 - converged_tol) * nv and
                 tn.num_indices > (1 - converged_tol) * ne)
            ):
                break

        if final_resolve:
            if hyperind_resolve_sort == 'centrality':
                # recompute centralities
                cents = nodes_to_centrality(
                    {tid: t.inds for tid, t in tn.tensor_map.items()}
                )
            tn.hyperinds_resolve_(hyperind_resolve_mode, sorter=sorter)
            tn.full_simplify_(simplify_sequence_b, **simplify_opts)

        return tn

    compress_simplify_ = functools.partialmethod(
        compress_simplify, inplace=True)

    def max_bond(self):
        """Return the size of the largest bond in this network.
        """
        return max(t.max_dim() for t in self)

    @property
    def shape(self):
        """Actual, i.e. exterior, shape of this TensorNetwork.
        """
        return tuple(di[0] for di in self.outer_dims_inds())

    @property
    def dtype(self):
        """The dtype of this TensorNetwork, this is the minimal common type
        of all the tensors data.
        """
        return get_common_dtype(*self.arrays)

    def iscomplex(self):
        return iscomplex(self)

    def astype(self, dtype, inplace=False):
        """Convert the type of all tensors in this network to ``dtype``.
        """
        TN = self if inplace else self.copy()
        for t in TN:
            t.astype(dtype, inplace=True)
        return TN

    astype_ = functools.partialmethod(astype, inplace=True)

    def __getstate__(self):
        # This allows pickling, by removing all tensor owner weakrefs
        d = self.__dict__.copy()
        d['tensor_map'] = {
            k: t.copy() for k, t in d['tensor_map'].items()
        }
        return d

    def __setstate__(self, state):
        # This allows picklings, by restoring the returned TN as owner
        self.__dict__ = state.copy()
        for tid, t in self.__dict__['tensor_map'].items():
            t.add_owner(self, tid=tid)

    def __str__(self):
        return "{}([{}{}{}])".format(
            self.__class__.__name__,
            os.linesep,
            "".join(["    " + repr(t) + "," + os.linesep
                     for t in self.tensors[:-1]]),
            "    " + repr(self.tensors[-1]) + "," + os.linesep)

    def __repr__(self):
        rep = f"<{self.__class__.__name__}("
        rep += f"tensors={self.num_tensors}"
        rep += f", indices={self.num_indices}"

        return rep + ")>"

    draw = draw_tn
    graph = draw_tn


TNLO_HANDLED_FUNCTIONS = {}


class TNLinearOperator(spla.LinearOperator):
    r"""Get a linear operator - something that replicates the matrix-vector
    operation - for an arbitrary uncontracted TensorNetwork, e.g::

                 : --O--O--+ +-- :                 --+
                 :   |     | |   :                   |
                 : --O--O--O-O-- :    acting on    --V
                 :   |     |     :                   |
                 : --+     +---- :                 --+
        left_inds^               ^right_inds

    This can then be supplied to scipy's sparse linear algebra routines.
    The ``left_inds`` / ``right_inds`` convention is that the linear operator
    will have shape matching ``(*left_inds, *right_inds)``, so that the
    ``right_inds`` are those that will be contracted in a normal
    matvec / matmat operation::

        _matvec =    --0--v    , _rmatvec =     v--0--

    Parameters
    ----------
    tns : sequence of Tensors or TensorNetwork
        A representation of the hamiltonian
    left_inds : sequence of str
        The 'left' inds of the effective hamiltonian network.
    right_inds : sequence of str
        The 'right' inds of the effective hamiltonian network. These should be
        ordered the same way as ``left_inds``.
    ldims : tuple of int, or None
        The dimensions corresponding to left_inds. Will figure out if None.
    rdims : tuple of int, or None
        The dimensions corresponding to right_inds. Will figure out if None.
    optimize : str, optional
        The path optimizer to use for the 'matrix-vector' contraction.
    backend : str, optional
        The array backend to use for the 'matrix-vector' contraction.
    is_conj : bool, optional
        Whether this object should represent the *adjoint* operator.

    See Also
    --------
    TNLinearOperator1D
    """

    def __init__(self, tns, left_inds, right_inds, ldims=None, rdims=None,
                 optimize=None, backend=None, is_conj=False):
        if backend is None:
            self.backend = get_tensor_linop_backend()
        else:
            self.backend = backend
        self.optimize = optimize

        if isinstance(tns, TensorNetwork):
            self._tensors = tns.tensors

            if ldims is None or rdims is None:
                ix_sz = tns.ind_sizes()
                ldims = tuple(ix_sz[i] for i in left_inds)
                rdims = tuple(ix_sz[i] for i in right_inds)

        else:
            self._tensors = tuple(tns)

            if ldims is None or rdims is None:
                ix_sz = dict(concat((zip(t.inds, t.shape) for t in tns)))
                ldims = tuple(ix_sz[i] for i in left_inds)
                rdims = tuple(ix_sz[i] for i in right_inds)

        self.left_inds, self.right_inds = left_inds, right_inds
        self.ldims, ld = ldims, prod(ldims)
        self.rdims, rd = rdims, prod(rdims)
        self.tags = oset_union(t.tags for t in self._tensors)

        self._kws = {'get': 'expression'}

        # if recent opt_einsum specify constant tensors
        if hasattr(oe.backends, 'evaluate_constants'):
            self._kws['constants'] = range(len(self._tensors))
            self._ins = ()
        else:
            self._ins = tuple(t.data for t in self._tensors)

        # conjugate inputs/ouputs rather all tensors if necessary
        self.is_conj = is_conj
        self._conj_linop = None
        self._adjoint_linop = None
        self._transpose_linop = None
        self._contractors = dict()

        super().__init__(dtype=self._tensors[0].dtype, shape=(ld, rd))

    def _matvec(self, vec):
        in_data = reshape(vec, self.rdims)

        if self.is_conj:
            in_data = conj(in_data)

        # cache the contractor
        if 'matvec' not in self._contractors:
            # generate a expression that acts directly on the data
            iT = Tensor(in_data, inds=self.right_inds)
            self._contractors['matvec'] = tensor_contract(
                *self._tensors, iT, output_inds=self.left_inds,
                optimize=self.optimize, **self._kws)

        fn = self._contractors['matvec']
        out_data = fn(*self._ins, in_data, backend=self.backend)

        if self.is_conj:
            out_data = conj(out_data)

        return out_data.ravel()

    def _matmat(self, mat):
        d = mat.shape[-1]
        in_data = reshape(mat, (*self.rdims, d))

        if self.is_conj:
            in_data = conj(in_data)

        # for matmat need different contraction scheme for different d sizes
        key = f"matmat_{d}"

        # cache the contractor
        if key not in self._contractors:
            # generate a expression that acts directly on the data
            iT = Tensor(in_data, inds=(*self.right_inds, '_mat_ix'))
            o_ix = (*self.left_inds, '_mat_ix')
            self._contractors[key] = tensor_contract(
                *self._tensors, iT, output_inds=o_ix,
                optimize=self.optimize, **self._kws)

        fn = self._contractors[key]
        out_data = fn(*self._ins, in_data, backend=self.backend)

        if self.is_conj:
            out_data = conj(out_data)

        return reshape(out_data, (-1, d))

    def trace(self):
        if 'trace' not in self._contractors:
            tn = TensorNetwork(self._tensors)
            self._contractors['trace'] = tn.trace(
                self.left_inds, self.right_inds, optimize=self.optimize)
        return self._contractors['trace']

    def copy(self, conj=False, transpose=False):
        if transpose:
            inds = self.right_inds, self.left_inds
            dims = self.rdims, self.ldims
        else:
            inds = self.left_inds, self.right_inds
            dims = self.ldims, self.rdims

        if conj:
            is_conj = not self.is_conj
        else:
            is_conj = self.is_conj

        return TNLinearOperator(self._tensors, *inds, *dims, is_conj=is_conj,
                                optimize=self.optimize, backend=self.backend)

    def conj(self):
        if self._conj_linop is None:
            self._conj_linop = self.copy(conj=True)
        return self._conj_linop

    def _transpose(self):
        if self._transpose_linop is None:
            self._transpose_linop = self.copy(transpose=True)
        return self._transpose_linop

    def _adjoint(self):
        """Hermitian conjugate of this TNLO.
        """
        # cache the adjoint
        if self._adjoint_linop is None:
            self._adjoint_linop = self.copy(conj=True, transpose=True)
        return self._adjoint_linop

    def to_dense(self, *inds_seq, **contract_opts):
        """Convert this TNLinearOperator into a dense array, defaulting to
        grouping the left and right indices respectively.
        """
        contract_opts.setdefault('optimize', self.optimize)

        if self.is_conj:
            ts = (t.conj() for t in self._tensors)
        else:
            ts = self._tensors

        if not inds_seq:
            inds_seq = self.left_inds, self.right_inds

        return tensor_contract(*ts, **contract_opts).to_dense(*inds_seq)

    @functools.wraps(tensor_split)
    def split(self, **split_opts):
        return tensor_split(self, left_inds=self.left_inds,
                            right_inds=self.right_inds, **split_opts)

    @property
    def A(self):
        return self.to_dense()

    def astype(self, dtype):
        """Convert this ``TNLinearOperator`` to type ``dtype``.
        """
        return TNLinearOperator(
            (t.astype(dtype) for t in self._tensors),
            left_inds=self.left_inds, right_inds=self.right_inds,
            ldims=self.ldims, rdims=self.rdims,
            optimize=self.optimize, backend=self.backend,
        )

    def __array_function__(self, func, types, args, kwargs):
        if (
            (func not in TNLO_HANDLED_FUNCTIONS) or
            (not all(issubclass(t, self.__class__) for t in types))
        ):
            return NotImplemented
        return TNLO_HANDLED_FUNCTIONS[func](*args, **kwargs)


def tnlo_implements(np_function):
    """Register an __array_function__ implementation for TNLinearOperator
    objects.
    """
    def decorator(func):
        TNLO_HANDLED_FUNCTIONS[np_function] = func
        return func

    return decorator


@tnlo_implements(np.trace)
def _tnlo_trace(x):
    return x.trace()


class PTensor(Tensor):
    """A tensor whose data array is lazily generated from a set of parameters
    and a function.

    Parameters
    ----------
    fn : callable
        The function that generates the tensor data from ``params``.
    params : sequence of numbers
        The initial parameters supplied to the generating function like
        ``fn(params)``.
    inds : optional
        Should match the shape of ``fn(params)``,
        see :class:`~quimb.tensor.tensor_core.Tensor`.
    tags : optional
        See :class:`~quimb.tensor.tensor_core.Tensor`.
    left_inds : optional
        See :class:`~quimb.tensor.tensor_core.Tensor`.

    See Also
    --------
    PTensor
    """

    def __init__(self, fn, params, inds=(), tags=None, left_inds=None):
        super().__init__(
            PArray(fn, params), inds=inds, tags=tags, left_inds=left_inds)

    @classmethod
    def from_parray(cls, parray, inds=(), tags=None, left_inds=None):
        obj = cls.__new__(cls)
        super(PTensor, obj).__init__(
            parray, inds=inds, tags=tags, left_inds=left_inds)
        return obj

    def copy(self):
        """Copy this parametrized tensor.
        """
        return PTensor.from_parray(self._parray.copy(), inds=self.inds,
                                   tags=self.tags, left_inds=self.left_inds)

    @property
    def _data(self):
        """Make ``_data`` read-only and handle conjugation lazily.
        """
        return self._parray.data

    @_data.setter
    def _data(self, x):
        if not isinstance(x, PArray):
            raise TypeError(
                "You can only directly update the data of a ``PTensor`` with "
                "another ``PArray``. You can chain another function with the "
                "``.modify(apply=fn)`` method. Alternatively you can convert "
                "this ``PTensor to a normal ``Tensor`` with "
                "``t.unparametrize()``")
        self._parray = x

    @property
    def data(self):
        return self._data

    @property
    def fn(self):
        return self._parray.fn

    @fn.setter
    def fn(self, x):
        self._parray.fn = x

    @property
    def params(self):
        return self._parray.params

    @params.setter
    def params(self, x):
        self._parray.params = x

    @property
    def shape(self):
        return self._parray.shape

    def _apply_function(self, fn):
        """Apply ``fn`` to the data array of this ``PTensor`` (lazily), by
        composing it with the current parametrized array function.
        """
        self._parray.add_function(fn)

    def conj(self, inplace=False):
        """Conjugate this parametrized tensor - done lazily whenever the
        ``.data`` attribute is accessed.
        """
        t = self if inplace else self.copy()
        t._apply_function(conj)
        return t

    conj_ = functools.partialmethod(conj, inplace=True)

    def unparametrize(self):
        """Turn this PTensor into a normal Tensor.
        """
        return Tensor(self)


class IsoTensor(Tensor):
    """A ``Tensor`` subclass which keeps its ``left_inds`` by default even
    when its data is changed.
    """

    __slots__ = ('_data', '_inds', '_tags', '_left_inds', '_owners')

    def modify(self, **kwargs):
        kwargs.setdefault("left_inds", self.left_inds)
        super().modify(**kwargs)

    def fuse(self, *args, inplace=False, **kwargs):
        t = self if inplace else self.copy()
        t.left_inds = None
        return Tensor.fuse(t, *args, inplace=True, **kwargs)<|MERGE_RESOLUTION|>--- conflicted
+++ resolved
@@ -3598,13 +3598,8 @@
     multiply_ = functools.partialmethod(multiply, inplace=True)
 
     def multiply_each(self, x, inplace=False):
-<<<<<<< HEAD
-        """Scalar multiplication of each tensor in this
-        tensor network with ``x``. If trying to spread a
-=======
         """Scalar multiplication of each tensor in this 
         tensor network with ``x``. If trying to spread a 
->>>>>>> eefed90a
         multiplicative factor ``fac`` uniformly over all tensors in the
         network and the number of tensors is large, then calling
         ``multiply(fac)`` can be inaccurate due to precision loss.
@@ -3622,19 +3617,12 @@
         multiplied = self if inplace else self.copy()
 
         for t in multiplied.tensors:
-<<<<<<< HEAD
             t.modify(apply=lambda data: data * x)
 
         return multiplied
 
     multiply_each_ = functools.partialmethod(multiply_each, inplace=True)
 
-=======
-            t.modify(data=t.data * x)
-
-        return multiplied
-
->>>>>>> eefed90a
     def __mul__(self, other):
         """Scalar multiplication.
         """
