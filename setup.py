from setuptools import setup, find_packages
import versioneer


def readme():
    with open('README.rst') as f:
        import re
        long_desc = f.read()
        # strip out the raw html images
        long_desc = re.sub('\.\. raw::[\S\s]*?>\n\n', "", long_desc)
        return long_desc


setup(
    name='quimb',
    description='Quantum information and many-body library.',
    long_description=readme(),
    url='http://quimb.readthedocs.io',
    version=versioneer.get_version(),
    cmdclass=versioneer.get_cmdclass(),
    author='Johnnie Gray',
    author_email="johnniemcgray@gmail.com",
    license='Apache',
    packages=find_packages(exclude=['deps', 'tests*']),
    install_requires=[
        'numpy>=1.17',
        'scipy>=1.0.0',
        'numba>=0.39',
        'psutil>=4.3.1',
        'cytoolz>=0.8.0',
        'tqdm>=4',
    ],
    extras_require={
        'tensor': [
            'matplotlib',
            'networkx',
            'opt_einsum>=2',
<<<<<<< HEAD
            'autoray>=0.2.0',
=======
            'autoray>=0.1',
            'diskcache',
>>>>>>> 60047739
        ],
        'advanced_solvers': [
            'mpi4py',
            'petsc4py',
            'slepc4py',
        ],
        'random': [
            'randomgen>=1.18',
        ],
        'tests': [
            'coverage',
            'pytest',
            'pytest-cov',
        ],
        'docs': [
            'sphinx',
            'sphinx_bootstrap_theme',
            'nbsphinx',
            'ipython',
            'autoray',
            'opt_einsum',
        ],
    },
    scripts=['bin/quimb-mpi-python'],
    python_requires='>=3.6',
    classifiers=[
        'Development Status :: 3 - Alpha',
        'License :: OSI Approved :: Apache Software License',
        'Programming Language :: Python :: 3',
        'Programming Language :: Python :: 3.6',
        'Programming Language :: Python :: 3.7',
        'Programming Language :: Python :: 3.8',
    ],
    keywords='quantum physics tensor networks tensors dmrg tebd',
)<|MERGE_RESOLUTION|>--- conflicted
+++ resolved
@@ -35,12 +35,8 @@
             'matplotlib',
             'networkx',
             'opt_einsum>=2',
-<<<<<<< HEAD
             'autoray>=0.2.0',
-=======
-            'autoray>=0.1',
             'diskcache',
->>>>>>> 60047739
         ],
         'advanced_solvers': [
             'mpi4py',
